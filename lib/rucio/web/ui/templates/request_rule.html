--- conflicted
+++ resolved
@@ -251,10 +251,7 @@
         <li>Lifetime: The lifetime is specified in days and defines when a rule will be deleted again. For SCRATCHDISK the maximum lifetime is 15 days and for everything else you can choose any number of days or leave it empty to set no lifetime at all.</li>
         <li>Copies: The copies also only work with RSE expression and it defines the number of replicas that should be created.</li>
         <li>Comment: The comment is optional unless you want to ask for approval. Then you have to give a justification here.</li>
-<<<<<<< HEAD
-=======
         <li>Create Sample: Create a sample dataset with the given number of random files from the selected dataset.</li>
->>>>>>> a155ce2e
       </ol>
     </text>
   </div>
