# Copyright 2016-2018 CERN for the benefit of the ATLAS collaboration.
#
# Licensed under the Apache License, Version 2.0 (the "License");
# you may not use this file except in compliance with the License.
# You may obtain a copy of the License at
#
#    http://www.apache.org/licenses/LICENSE-2.0
#
# Unless required by applicable law or agreed to in writing, software
# distributed under the License is distributed on an "AS IS" BASIS,
# WITHOUT WARRANTIES OR CONDITIONS OF ANY KIND, either express or implied.
# See the License for the specific language governing permissions and
# limitations under the License.
#
# Authors:
# - Vincent Garonne <vgaronne@gmail.com>, 2016
# - Cedric Serfon <cedric.serfon@cern.ch>, 2016-2018
# - Martin Barisits <martin.barisits@cern.ch>, 2017
# - Mario Lassnig <mario.lassnig@cern.ch>, 2018
# - Hannes Hansen <hannes.jakob.hansen@cern.ch>, 2018-2019
<<<<<<< HEAD
# - Andrew Lister <andrew.lister@stfc.ac.uk>, 2019
# - Ruturaj Gujar <ruturaj.gujar23@gmail.com>, 2019
# - Eli Chadwick <eli.chadwick@stfc.ac.uk>, 2020
# - Patrick Austin <patrick.austin@stfc.ac.uk>, 2020
=======
# - Andrew Lister, <andrew.lister@stfc.ac.uk>, 2019
# - Ruturaj Gujar, <ruturaj.gujar23@gmail.com>, 2019
# - Eric Vaandering, <ewv@fnal.gov>, 2020
>>>>>>> fd11174b
#
# PY3K COMPATIBLE

import rucio.core.scope
from rucio.core.account import list_account_attributes, has_account_attribute
from rucio.core.identity import exist_identity_account
from rucio.core.lifetime_exception import list_exceptions
from rucio.core.rse import list_rse_attributes
from rucio.core.rse_expression_parser import parse_expression
from rucio.core.rule import get_rule
from rucio.db.sqla.constants import IdentityType


def has_permission(issuer, action, kwargs):
    """
    Checks if an account has the specified permission to
    execute an action with parameters.

    :param issuer: Account identifier which issues the command..
    :param action:  The action(API call) called by the account.
    :param kwargs: List of arguments for the action.
    :returns: True if account is allowed, otherwise False
    """
    perm = {'add_account': perm_add_account,
            'del_account': perm_del_account,
            'update_account': perm_update_account,
            'add_rule': perm_add_rule,
            'add_subscription': perm_add_subscription,
            'add_scope': perm_add_scope,
            'add_rse': perm_add_rse,
            'update_rse': perm_update_rse,
            'add_protocol': perm_add_protocol,
            'del_protocol': perm_del_protocol,
            'update_protocol': perm_update_protocol,
            'declare_bad_file_replicas': perm_declare_bad_file_replicas,
            'declare_suspicious_file_replicas': perm_declare_suspicious_file_replicas,
            'add_replicas': perm_add_replicas,
            'delete_replicas': perm_delete_replicas,
            'skip_availability_check': perm_skip_availability_check,
            'update_replicas_states': perm_update_replicas_states,
            'add_rse_attribute': perm_add_rse_attribute,
            'del_rse_attribute': perm_del_rse_attribute,
            'del_rse': perm_del_rse,
            'del_rule': perm_del_rule,
            'update_rule': perm_update_rule,
            'approve_rule': perm_approve_rule,
            'update_subscription': perm_update_subscription,
            'reduce_rule': perm_reduce_rule,
            'move_rule': perm_move_rule,
            'get_auth_token_user_pass': perm_get_auth_token_user_pass,
            'get_auth_token_gss': perm_get_auth_token_gss,
            'get_auth_token_x509': perm_get_auth_token_x509,
            'get_auth_token_saml': perm_get_auth_token_saml,
            'add_account_identity': perm_add_account_identity,
            'add_did': perm_add_did,
            'add_dids': perm_add_dids,
            'attach_dids': perm_attach_dids,
            'detach_dids': perm_detach_dids,
            'attach_dids_to_dids': perm_attach_dids_to_dids,
            'create_did_sample': perm_create_did_sample,
            'set_metadata': perm_set_metadata,
            'set_status': perm_set_status,
            'queue_requests': perm_queue_requests,
            'set_rse_usage': perm_set_rse_usage,
            'set_rse_limits': perm_set_rse_limits,
            'query_request': perm_query_request,
            'get_request_by_did': perm_get_request_by_did,
            'cancel_request': perm_cancel_request,
            'get_next': perm_get_next,
            'set_local_account_limit': perm_set_local_account_limit,
            'set_global_account_limit': perm_set_global_account_limit,
            'delete_local_account_limit': perm_delete_local_account_limit,
            'delete_global_account_limit': perm_delete_global_account_limit,
            'config_sections': perm_config,
            'config_add_section': perm_config,
            'config_has_section': perm_config,
            'config_options': perm_config,
            'config_has_option': perm_config,
            'config_get': perm_config,
            'config_items': perm_config,
            'config_set': perm_config,
            'config_remove_section': perm_config,
            'config_remove_option': perm_config,
            'get_local_account_usage': perm_get_local_account_usage,
            'get_global_account_usage': perm_get_global_account_usage,
            'add_attribute': perm_add_account_attribute,
            'del_attribute': perm_del_account_attribute,
            'list_heartbeats': perm_list_heartbeats,
            'resurrect': perm_resurrect,
            'update_lifetime_exceptions': perm_update_lifetime_exceptions,
            'get_ssh_challenge_token': perm_get_ssh_challenge_token,
            'get_signed_url': perm_get_signed_url,
            'add_bad_pfns': perm_add_bad_pfns,
            'del_account_identity': perm_del_account_identity,
            'del_identity': perm_del_identity,
            'remove_did_from_followed': perm_remove_did_from_followed,
            'remove_dids_from_followed': perm_remove_dids_from_followed,
            'add_vo': perm_add_vo,
            'list_vos': perm_list_vos,
            'recover_vo_root_identity': perm_recover_vo_root_identity,
            'update_vo': perm_update_vo,
            'access_rule': perm_access_rule}

    return perm.get(action, perm_default)(issuer=issuer, kwargs=kwargs)


def _is_root(issuer):
    return issuer.external == 'root'


def perm_default(issuer, kwargs):
    """
    Default permission.

    :param issuer: Account identifier which issues the command.
    :param kwargs: List of arguments for the action.
    :returns: True if account is allowed, otherwise False
    """
    return _is_root(issuer) or has_account_attribute(account=issuer, key='admin')


def perm_add_rse(issuer, kwargs):
    """
    Checks if an account can add a RSE.

    :param issuer: Account identifier which issues the command.
    :param kwargs: List of arguments for the action.
    :returns: True if account is allowed, otherwise False
    """
    return _is_root(issuer) or has_account_attribute(account=issuer, key='admin')


def perm_update_rse(issuer, kwargs):
    """
    Checks if an account can update a RSE.

    :param issuer: Account identifier which issues the command.
    :param kwargs: List of arguments for the action.
    :returns: True if account is allowed, otherwise False
    """
    return _is_root(issuer) or has_account_attribute(account=issuer, key='admin')


def perm_add_rule(issuer, kwargs):
    """
    Checks if an account can add a replication rule.

    :param issuer: Account identifier which issues the command.
    :param kwargs: List of arguments for the action.
    :returns: True if account is allowed, otherwise False
    """
    if kwargs['account'] == issuer and not kwargs['locked']:
        return True
    if _is_root(issuer) or has_account_attribute(account=issuer, key='admin'):
        return True
    return False


def perm_add_subscription(issuer, kwargs):
    """
    Checks if an account can add a subscription.

    :param issuer: Account identifier which issues the command.
    :param kwargs: List of arguments for the action.
    :returns: True if account is allowed, otherwise False
    """
    if _is_root(issuer) or has_account_attribute(account=issuer, key='admin'):
        return True
    return False


def perm_add_rse_attribute(issuer, kwargs):
    """
    Checks if an account can add a RSE attribute.

    :param issuer: Account identifier which issues the command.
    :param kwargs: List of arguments for the action.
    :returns: True if account is allowed, otherwise False
    """
    if _is_root(issuer) or has_account_attribute(account=issuer, key='admin'):
        return True
    return False


def perm_del_rse_attribute(issuer, kwargs):
    """
    Checks if an account can delete a RSE attribute.

    :param issuer: Account identifier which issues the command.
    :param kwargs: List of arguments for the action.
    :returns: True if account is allowed, otherwise False
    """
    if _is_root(issuer) or has_account_attribute(account=issuer, key='admin'):
        return True
    return False


def perm_del_rse(issuer, kwargs):
    """
    Checks if an account can delete a RSE.

    :param issuer: Account identifier which issues the command.
    :param kwargs: List of arguments for the action.
    :returns: True if account is allowed, otherwise False
    """
    return _is_root(issuer) or has_account_attribute(account=issuer, key='admin')


def perm_add_account(issuer, kwargs):
    """
    Checks if an account can add an account.

    :param issuer: Account identifier which issues the command.
    :param kwargs: List of arguments for the action.
    :returns: True if account is allowed, otherwise False
    """
    return _is_root(issuer)


def perm_del_account(issuer, kwargs):
    """
    Checks if an account can del an account.

    :param issuer: Account identifier which issues the command.
    :param kwargs: List of arguments for the action.
    :returns: True if account is allowed, otherwise False
    """
    return _is_root(issuer)


def perm_update_account(issuer, kwargs):
    """
    Checks if an account can update an account.

    :param issuer: Account identifier which issues the command.
    :param kwargs: List of arguments for the action.
    :returns: True if account is allowed, otherwise False
    """
    return _is_root(issuer) or has_account_attribute(account=issuer, key='admin')


def perm_add_scope(issuer, kwargs):
    """
    Checks if an account can add a scop to a account.

    :param issuer: Account identifier which issues the command.
    :param kwargs: List of arguments for the action.
    :returns: True if account is allowed, otherwise False
    """
    return _is_root(issuer) or issuer == kwargs.get('account')


def perm_get_auth_token_user_pass(issuer, kwargs):
    """
    Checks if a user can request a token with user_pass for an account.

    :param issuer: Account identifier which issues the command.
    :param kwargs: List of arguments for the action.
    :returns: True if account is allowed, otherwise False
    """
    if exist_identity_account(identity=kwargs['username'], type=IdentityType.USERPASS, account=kwargs['account']):
        return True
    return False


def perm_get_auth_token_gss(issuer, kwargs):
    """
    Checks if a user can request a token with user_pass for an account.

    :param issuer: Account identifier which issues the command.
    :param kwargs: List of arguments for the action.
    :returns: True if account is allowed, otherwise False
    """
    if exist_identity_account(identity=kwargs['gsscred'], type=IdentityType.GSS, account=kwargs['account']):
        return True
    return False


def perm_get_auth_token_x509(issuer, kwargs):
    """
    Checks if a user can request a token with user_pass for an account.

    :param issuer: Account identifier which issues the command.
    :param kwargs: List of arguments for the action.
    :returns: True if account is allowed, otherwise False
    """
    if exist_identity_account(identity=kwargs['dn'], type=IdentityType.X509, account=kwargs['account']):
        return True
    return False


def perm_get_auth_token_saml(issuer, kwargs):
    """
    Checks if a user can request a token with user_pass for an account.

    :param issuer: Account identifier which issues the command.
    :param kwargs: List of arguments for the action.
    :returns: True if account is allowed, otherwise False
    """
    if exist_identity_account(identity=kwargs['saml_nameid'], type=IdentityType.SAML, account=kwargs['account']):
        return True
    return False


def perm_add_account_identity(issuer, kwargs):
    """
    Checks if an account can add an identity to an account.

    :param issuer: Account identifier which issues the command.
    :param kwargs: List of arguments for the action.
    :returns: True if account is allowed, otherwise False
    """

    return _is_root(issuer) or issuer == kwargs.get('account')


def perm_del_account_identity(issuer, kwargs):
    """
    Checks if an account can delete an identity to an account.

    :param issuer: Account identifier which issues the command.
    :param kwargs: List of arguments for the action.
    :returns: True if account is allowed, otherwise False
    """

    return _is_root(issuer) or issuer == kwargs.get('account')


def perm_del_identity(issuer, kwargs):
    """
    Checks if an account can delete an identity.

    :param issuer: Account identifier which issues the command.
    :param kwargs: List of arguments for the action.
    :returns: True if account is allowed, otherwise False
    """

    return _is_root(issuer) or issuer.external in kwargs.get('accounts')


def perm_add_did(issuer, kwargs):
    """
    Checks if an account can add an data identifier to a scope.

    :param issuer: Account identifier which issues the command.
    :param kwargs: List of arguments for the action.
    :returns: True if account is allowed, otherwise False
    """
    # Check the accounts of the issued rules
    if not _is_root(issuer) and not has_account_attribute(account=issuer, key='admin'):
        for rule in kwargs.get('rules', []):
            if rule['account'] != issuer:
                return False

    return _is_root(issuer)\
        or has_account_attribute(account=issuer, key='admin')\
        or rucio.core.scope.is_scope_owner(scope=kwargs['scope'], account=issuer)\
        or kwargs['scope'].external == u'mock'


def perm_add_dids(issuer, kwargs):
    """
    Checks if an account can bulk add data identifiers.

    :param issuer: Account identifier which issues the command.
    :param kwargs: List of arguments for the action.
    :returns: True if account is allowed, otherwise False
    """
    # Check the accounts of the issued rules
    if not _is_root(issuer) and not has_account_attribute(account=issuer, key='admin'):
        for did in kwargs['dids']:
            for rule in did.get('rules', []):
                if rule['account'] != issuer:
                    return False

    return _is_root(issuer) or has_account_attribute(account=issuer, key='admin')


def perm_attach_dids(issuer, kwargs):
    """
    Checks if an account can append an data identifier to the other data identifier.

    :param issuer: Account identifier which issues the command.
    :param kwargs: List of arguments for the action.
    :returns: True if account is allowed, otherwise False
    """
    return _is_root(issuer)\
        or has_account_attribute(account=issuer, key='admin')\
        or rucio.core.scope.is_scope_owner(scope=kwargs['scope'], account=issuer)\
        or kwargs['scope'].external == 'mock'


def perm_attach_dids_to_dids(issuer, kwargs):
    """
    Checks if an account can append an data identifier to the other data identifier.

    :param issuer: Account identifier which issues the command.
    :param kwargs: List of arguments for the action.
    :returns: True if account is allowed, otherwise False
    """
    if _is_root(issuer) or has_account_attribute(account=issuer, key='admin'):
        return True
    else:
        attachments = kwargs['attachments']
        scopes = [did['scope'] for did in attachments]
        scopes = list(set(scopes))
        for scope in scopes:
            if not rucio.core.scope.is_scope_owner(scope, issuer):
                return False
        return True


def perm_create_did_sample(issuer, kwargs):
    """
    Checks if an account can create a sample of a data identifier collection.

    :param issuer: Account identifier which issues the command.
    :param kwargs: List of arguments for the action.
    :returns: True if account is allowed, otherwise False
    """
    return _is_root(issuer)\
        or has_account_attribute(account=issuer, key='admin')\
        or rucio.core.scope.is_scope_owner(scope=kwargs['scope'], account=issuer)\
        or kwargs['scope'].external == 'mock'


def perm_del_rule(issuer, kwargs):
    """
    Checks if an issuer can delete a replication rule.

    :param issuer: Account identifier which issues the command.
    :param kwargs: List of arguments for the action.
    :returns: True if account is allowed to call the API call, otherwise False
    """
    if _is_root(issuer) or has_account_attribute(account=issuer, key='admin'):
        return True
    return False


def perm_update_rule(issuer, kwargs):
    """
    Checks if an issuer can update a replication rule.

    :param issuer: Account identifier which issues the command.
    :param kwargs: List of arguments for the action.
    :returns: True if account is allowed to call the API call, otherwise False
    """
    if _is_root(issuer) or has_account_attribute(account=issuer, key='admin'):
        return True
    return False


def perm_approve_rule(issuer, kwargs):
    """
    Checks if an issuer can approve a replication rule.

    :param issuer: Account identifier which issues the command.
    :param kwargs: List of arguments for the action.
    :returns: True if account is allowed to call the API call, otherwise False
    """
    if _is_root(issuer) or has_account_attribute(account=issuer, key='admin'):
        return True
    return False


def perm_reduce_rule(issuer, kwargs):
    """
    Checks if an issuer can reduce a replication rule.

    :param issuer: Account identifier which issues the command.
    :param kwargs: List of arguments for the action.
    :returns: True if account is allowed to call the API call, otherwise False
    """
    if _is_root(issuer) or has_account_attribute(account=issuer, key='admin'):
        return True
    return False


def perm_move_rule(issuer, kwargs):
    """
    Checks if an issuer can move a replication rule.

    :param issuer:   Account identifier which issues the command.
    :param kwargs:   List of arguments for the action.
    :returns:        True if account is allowed to call the API call, otherwise False
    """
    if _is_root(issuer) or has_account_attribute(account=issuer, key='admin'):
        return True
    return False


def perm_update_subscription(issuer, kwargs):
    """
    Checks if an account can update a subscription.

    :param issuer: Account identifier which issues the command.
    :param kwargs: List of arguments for the action.
    :returns: True if account is allowed, otherwise False
    """
    if _is_root(issuer) or has_account_attribute(account=issuer, key='admin'):
        return True

    return False


def perm_detach_dids(issuer, kwargs):
    """
    Checks if an account can detach an data identifier from the other data identifier.

    :param issuer: Account identifier which issues the command.
    :param kwargs: List of arguments for the action.
    :returns: True if account is allowed, otherwise False
    """
    return perm_attach_dids(issuer, kwargs)


def perm_set_metadata(issuer, kwargs):
    """
    Checks if an account can set a metadata on a data identifier.

    :param issuer: Account identifier which issues the command.
    :param kwargs: List of arguments for the action.
    :returns: True if account is allowed, otherwise False
    """
    return _is_root(issuer) or has_account_attribute(account=issuer, key='admin') or rucio.core.scope.is_scope_owner(scope=kwargs['scope'], account=issuer)


def perm_set_status(issuer, kwargs):
    """
    Checks if an account can set status on an data identifier.

    :param issuer: Account identifier which issues the command.
    :param kwargs: List of arguments for the action.
    :returns: True if account is allowed, otherwise False
    """
    if kwargs.get('open', False):
        if not _is_root(issuer) and not has_account_attribute(account=issuer, key='admin'):
            return False

    return _is_root(issuer) or has_account_attribute(account=issuer, key='admin') or rucio.core.scope.is_scope_owner(scope=kwargs['scope'], account=issuer)


def perm_add_protocol(issuer, kwargs):
    """
    Checks if an account can add a protocol to an RSE.

    :param issuer: Account identifier which issues the command.
    :param kwargs: List of arguments for the action.
    :returns: True if account is allowed, otherwise False
    """
    return _is_root(issuer) or has_account_attribute(account=issuer, key='admin')


def perm_del_protocol(issuer, kwargs):
    """
    Checks if an account can delete protocols from an RSE.

    :param issuer: Account identifier which issues the command.
    :param kwargs: List of arguments for the action.
    :returns: True if account is allowed, otherwise False
    """
    return _is_root(issuer) or has_account_attribute(account=issuer, key='admin')


def perm_update_protocol(issuer, kwargs):
    """
    Checks if an account can update protocols of an RSE.

    :param issuer: Account identifier which issues the command.
    :param kwargs: List of arguments for the action.
    :returns: True if account is allowed, otherwise False
    """
    return _is_root(issuer) or has_account_attribute(account=issuer, key='admin')


def perm_declare_bad_file_replicas(issuer, kwargs):
    """
    Checks if an account can declare bad file replicas.

    :param issuer: Account identifier which issues the command.
    :param kwargs: List of arguments for the action.
    :returns: True if account is allowed, otherwise False
    """
    return _is_root(issuer)


def perm_declare_suspicious_file_replicas(issuer, kwargs):
    """
    Checks if an account can declare suspicious file replicas.

    :param issuer: Account identifier which issues the command.
    :param kwargs: List of arguments for the action.
    :returns: True if account is allowed, otherwise False
    """
    return True


def perm_add_replicas(issuer, kwargs):
    """
    Checks if an account can add replicas.

    :param issuer: Account identifier which issues the command.
    :param kwargs: List of arguments for the action.
    :returns: True if account is allowed, otherwise False
    """
    return str(kwargs.get('rse', '')).endswith('SCRATCHDISK')\
        or str(kwargs.get('rse', '')).endswith('USERDISK')\
        or str(kwargs.get('rse', '')).endswith('MOCK')\
        or str(kwargs.get('rse', '')).endswith('LOCALGROUPDISK')\
        or _is_root(issuer)\
        or has_account_attribute(account=issuer, key='admin')


def perm_skip_availability_check(issuer, kwargs):
    """
    Checks if an account can skip the availabity check to add/delete file replicas.

    :param issuer: Account identifier which issues the command.
    :param kwargs: List of arguments for the action.
    :returns: True if account is allowed, otherwise False
    """
    return _is_root(issuer) or has_account_attribute(account=issuer, key='admin')


def perm_delete_replicas(issuer, kwargs):
    """
    Checks if an account can delete replicas.

    :param issuer: Account identifier which issues the command.
    :param kwargs: List of arguments for the action.
    :returns: True if account is allowed, otherwise False
    """
    return False


def perm_update_replicas_states(issuer, kwargs):
    """
    Checks if an account can delete replicas.

    :param issuer: Account identifier which issues the command.
    :param kwargs: List of arguments for the action.
    :returns: True if account is allowed, otherwise False
    """
    return _is_root(issuer) or has_account_attribute(account=issuer, key='admin')


def perm_queue_requests(issuer, kwargs):
    """
    Checks if an account can submit transfer or deletion requests on destination RSEs for data identifiers.

    :param issuer: Account identifier which issues the command.
    :param kwargs: List of arguments for the action.
    :returns: True if account is allowed, otherwise False
    """
    return _is_root(issuer)


def perm_query_request(issuer, kwargs):
    """
    Checks if an account can query a request.

    :param issuer: Account identifier which issues the command.
    :param kwargs: List of arguments for the action.
    :returns: True if account is allowed, otherwise False
    """
    return _is_root(issuer)


def perm_get_request_by_did(issuer, kwargs):
    """
    Checks if an account can get a request by DID.

    :param issuer: Account identifier which issues the command.
    :param kwargs: List of arguments for the action.
    :returns: True if account is allowed, otherwise False
    """
    return True


def perm_cancel_request(issuer, kwargs):
    """
    Checks if an account can cancel a request.

    :param issuer: Account identifier which issues the command.
    :param kwargs: List of arguments for the action.
    :returns: True if account is allowed, otherwise False
    """
    return _is_root(issuer)


def perm_get_next(issuer, kwargs):
    """
    Checks if an account can retrieve the next request matching the request type and state.

    :param issuer: Account identifier which issues the command.
    :param kwargs: List of arguments for the action.
    :returns: True if account is allowed, otherwise False
    """
    return _is_root(issuer)


def perm_set_rse_usage(issuer, kwargs):
    """
    Checks if an account can set RSE usage information.

    :param issuer: Account identifier which issues the command.
    :param kwargs: List of arguments for the action.
    :returns: True if account is allowed to call the API call, otherwise False
    """
    return _is_root(issuer)


def perm_set_rse_limits(issuer, kwargs):
    """
    Checks if an account can set RSE limits.

    :param issuer: Account identifier which issues the command.
    :param kwargs: List of arguments for the action.
    :returns: True if account is allowed to call the API call, otherwise False
    """
    return _is_root(issuer) or has_account_attribute(account=issuer, key='admin')


def perm_set_local_account_limit(issuer, kwargs):
    """
    Checks if an account can set an account limit.

    :param account: Account identifier which issues the command.
    :param kwargs: List of arguments for the action.
    :returns: True if account is allowed, otherwise False
    """
    if _is_root(issuer) or has_account_attribute(account=issuer, key='admin'):
        return True
    # Check if user is a country admin
    admin_in_country = []
    for kv in list_account_attributes(account=issuer):
        if kv['key'].startswith('country-') and kv['value'] == 'admin':
            admin_in_country.append(kv['key'].partition('-')[2])
    if admin_in_country and list_rse_attributes(rse_id=kwargs['rse_id']).get('country') in admin_in_country:
        return True
    return False


def perm_set_global_account_limit(issuer, kwargs):
    """
    Checks if an account can set a global account limit.

    :param account: Account identifier which issues the command.
    :param kwargs: List of arguments for the action.
    :returns: True if account is allowed, otherwise False
    """
    if _is_root(issuer) or has_account_attribute(account=issuer, key='admin'):
        return True
    # Check if user is a country admin
    admin_in_country = set()
    for kv in list_account_attributes(account=issuer):
        if kv['key'].startswith('country-') and kv['value'] == 'admin':
            admin_in_country.add(kv['key'].partition('-')[2])
    resolved_rse_countries = {list_rse_attributes(rse_id=rse['rse_id']).get('country') for rse in parse_expression(kwargs['rse_exp'], filter={'vo': issuer.vo})}
    if resolved_rse_countries.issubset(admin_in_country):
        return True
    return False


def perm_delete_local_account_limit(issuer, kwargs):
    """
    Checks if an account can delete an account limit.

    :param account: Account identifier which issues the command.
    :param kwargs: List of arguments for the action.
    :returns: True if account is allowed, otherwise False
    """
    if _is_root(issuer) or has_account_attribute(account=issuer, key='admin'):
        return True
    # Check if user is a country admin
    admin_in_country = []
    for kv in list_account_attributes(account=issuer):
        if kv['key'].startswith('country-') and kv['value'] == 'admin':
            admin_in_country.append(kv['key'].partition('-')[2])
    if admin_in_country and list_rse_attributes(rse_id=kwargs['rse_id']).get('country') in admin_in_country:
        return True
    return False


def perm_delete_global_account_limit(issuer, kwargs):
    """
    Checks if an account can delete a global account limit.

    :param issuer: Account identifier which issues the command.
    :param kwargs: List of arguments for the action.
    :returns: True if account is allowed, otherwise False
    """
    if _is_root(issuer) or has_account_attribute(account=issuer, key='admin'):
        return True
    # Check if user is a country admin
    admin_in_country = set()
    for kv in list_account_attributes(account=issuer):
        if kv['key'].startswith('country-') and kv['value'] == 'admin':
            admin_in_country.add(kv['key'].partition('-')[2])
    if admin_in_country:
        resolved_rse_countries = {list_rse_attributes(rse_id=rse['rse_id']).get('country') for rse in parse_expression(kwargs['rse_exp'], filter={'vo': issuer.vo})}
        if resolved_rse_countries.issubset(admin_in_country):
            return True
    return False


def perm_config(issuer, kwargs):
    """
    Checks if an account can read/write the configuration.

    :param issuer: Account identifier which issues the command.
    :param kwargs: List of arguments for the action.
    :returns: True if account is allowed to call the API call, otherwise False
    """
    return _is_root(issuer) or has_account_attribute(account=issuer, key='admin')


def perm_get_local_account_usage(issuer, kwargs):
    """
    Checks if an account can get the account usage of an account.

    :param issuer: Account identifier which issues the command.
    :param kwargs: List of arguments for the action.
    :returns: True if account is allowed, otherwise False
    """
    if _is_root(issuer) or has_account_attribute(account=issuer, key='admin') or kwargs.get('account') == issuer:
        return True
    # Check if user is a country admin
    for kv in list_account_attributes(account=issuer):
        if kv['key'].startswith('country-') and kv['value'] == 'admin':
            return True
    return False


def perm_get_global_account_usage(issuer, kwargs):
    """
    Checks if an account can get the account usage of an account.

    :param issuer: Account identifier which issues the command.
    :param kwargs: List of arguments for the action.
    :returns: True if account is allowed, otherwise False
    """
    if _is_root(issuer) or has_account_attribute(account=issuer, key='admin') or kwargs.get('account') == issuer:
        return True

    # Check if user is a country admin for all involved countries
    admin_in_country = set()
    for kv in list_account_attributes(account=issuer):
        if kv['key'].startswith('country-') and kv['value'] == 'admin':
            admin_in_country.add(kv['key'].partition('-')[2])
    resolved_rse_countries = {list_rse_attributes(rse_id=rse['rse_id']).get('country')
                              for rse in parse_expression(kwargs['rse_exp'])}

    if resolved_rse_countries.issubset(admin_in_country):
        return True
    return False


def perm_add_account_attribute(issuer, kwargs):
    """
    Checks if an account can add attributes to accounts.

    :param issuer: Account identifier which issues the command.
    :param kwargs: List of arguments for the action.
    :returns: True if account is allowed to call the API call, otherwise False
    """
    return _is_root(issuer) or has_account_attribute(account=issuer, key='admin')


def perm_del_account_attribute(issuer, kwargs):
    """
    Checks if an account can add attributes to accounts.

    :param issuer: Account identifier which issues the command.
    :param kwargs: List of arguments for the action.
    :returns: True if account is allowed to call the API call, otherwise False
    """
    return perm_add_account_attribute(issuer, kwargs)


def perm_list_heartbeats(issuer, kwargs):
    """
    Checks if an account can list heartbeats.

    :param issuer: Account identifier which issues the command.
    :param kwargs: List of arguments for the action.
    :returns: True if account is allowed to call the API call, otherwise False
    """
    return _is_root(issuer)


def perm_resurrect(issuer, kwargs):
    """
    Checks if an account can resurrect DIDS.

    :param issuer: Account identifier which issues the command.
    :param kwargs: List of arguments for the action.
    :returns: True if account is allowed to call the API call, otherwise False
    """
    return _is_root(issuer) or has_account_attribute(account=issuer, key='admin')


def perm_update_lifetime_exceptions(issuer, kwargs):
    """
    Checks if an account can approve/reject Lifetime Model exceptions.

    :param issuer: Account identifier which issues the command.
    :returns: True if account is allowed to call the API call, otherwise False
    """
    if kwargs['vo'] is not None:
        exceptions = next(list_exceptions(exception_id=kwargs['exception_id'], states=False))
        if exceptions['scope'].vo != kwargs['vo']:
            return False
    return _is_root(issuer) or has_account_attribute(account=issuer, key='admin')


def perm_get_ssh_challenge_token(issuer, kwargs):
    """
    Checks if an account can request a challenge token.

    :param issuer: Account identifier which issues the command.
    :returns: True if account is allowed to call the API call, otherwise False
    """
    return True


def perm_get_signed_url(issuer, kwargs):
    """
    Checks if an account can request a signed URL.

    :param issuer: Account identifier which issues the command.
    :returns: True if account is allowed to call the API call, otherwise False
    """
    return _is_root(issuer)


def perm_add_bad_pfns(issuer, kwargs):
    """
    Checks if an account can declare bad PFNs.

    :param issuer: Account identifier which issues the command.
    :param kwargs: List of arguments for the action.
    :returns: True if account is allowed, otherwise False
    """
    return _is_root(issuer)


def perm_remove_did_from_followed(issuer, kwargs):
    """
    Checks if an account can remove did from followed table.

    :param issuer: Account identifier which issues the command.
    :param kwargs: List of arguments for the action.
    :returns: True if account is allowed, otherwise False
    """
    return _is_root(issuer)\
        or has_account_attribute(account=issuer, key='admin')\
        or kwargs['account'] == issuer\
        or kwargs['scope'].external == 'mock'


def perm_remove_dids_from_followed(issuer, kwargs):
    """
    Checks if an account can bulk remove dids from followed table.

    :param issuer: Account identifier which issues the command.
    :param kwargs: List of arguments for the action.
    :returns: True if account is allowed, otherwise False
    """
    if _is_root(issuer) or has_account_attribute(account=issuer, key='admin'):
        return True
    if not kwargs['account'] == issuer:
        return False
    return True


def perm_add_vo(issuer, kwargs):
    """
    Checks if an account can add a VO.

    :param issuer: Account identifier which issues the command.
    :param kwargs: List of arguments for the action.
    :returns: True if account is allowed, otherwise False
    """
    return (issuer.internal == 'super_root')


def perm_list_vos(issuer, kwargs):
    """
    Checks if an account can list a VO.

    :param issuer: Account identifier which issues the command.
    :param kwargs: List of arguments for the action.
    :returns: True if account is allowed, otherwise False
    """
    return (issuer.internal == 'super_root')


def perm_recover_vo_root_identity(issuer, kwargs):
    """
    Checks if an account can recover identities for VOs.

    :param issuer: Account identifier which issues the command.
    :param kwargs: List of arguments for the action.
    :returns: True if account is allowed, otherwise False
    """
    return (issuer.internal == 'super_root')


def perm_update_vo(issuer, kwargs):
    """
    Checks if an account can update a VO.

    :param issuer: Account identifier which issues the command.
    :param kwargs: List of arguments for the action.
    :returns: True if account is allowed, otherwise False
    """
    return (issuer.internal == 'super_root')


def perm_access_rule(issuer, kwargs):
    """
    Checks if we're at the same VO as the rule_id's

    :param issuer: Account identifier which issues the command.
    :param kwargs: List of arguments for the action.
    :returns: True if account is allowed, otherwise False
    """
    return get_rule(kwargs['rule_id'])['scope'].vo == issuer.vo<|MERGE_RESOLUTION|>--- conflicted
+++ resolved
@@ -18,16 +18,11 @@
 # - Martin Barisits <martin.barisits@cern.ch>, 2017
 # - Mario Lassnig <mario.lassnig@cern.ch>, 2018
 # - Hannes Hansen <hannes.jakob.hansen@cern.ch>, 2018-2019
-<<<<<<< HEAD
 # - Andrew Lister <andrew.lister@stfc.ac.uk>, 2019
 # - Ruturaj Gujar <ruturaj.gujar23@gmail.com>, 2019
+# - Eric Vaandering, <ewv@fnal.gov>, 2020
 # - Eli Chadwick <eli.chadwick@stfc.ac.uk>, 2020
 # - Patrick Austin <patrick.austin@stfc.ac.uk>, 2020
-=======
-# - Andrew Lister, <andrew.lister@stfc.ac.uk>, 2019
-# - Ruturaj Gujar, <ruturaj.gujar23@gmail.com>, 2019
-# - Eric Vaandering, <ewv@fnal.gov>, 2020
->>>>>>> fd11174b
 #
 # PY3K COMPATIBLE
 
