# Copyright European Organization for Nuclear Research (CERN)
#
# Licensed under the Apache License, Version 2.0 (the "License");
# You may not use this file except in compliance with the License.
# You may obtain a copy of the License at
# http://www.apache.org/licenses/LICENSE-2.0
#
# Authors:
# - Vincent Garonne, <vincent.garonne@cern.ch>, 2016
# - Cedric Serfon, <cedric.serfon@cern.ch>, 2016-2018
# - Mario Lassnig, <mario.lassnig@cern.ch>, 2017-2018
# - Martin Barisits, <martin.barisits@cern.ch>, 2017-2019
# - Eric Vaandering, <ewv@fnal.gov>, 2018
# - Hannes Hansen, <hannes.jakob.hansen@cern.ch>, 2018-2019
<<<<<<< HEAD
# - Ruturaj Gujar <ruturaj.gujar23@gmail.com>, 2019
=======
# - Ruturaj Gujar, <ruturaj.gujar23@gmail.com>, 2019
>>>>>>> 4dce1916
#
# PY3K COMPATIBLE

import rucio.core.authentication
import rucio.core.scope
from rucio.core.account import has_account_attribute, list_account_attributes
from rucio.core.rse import list_rse_attributes
from rucio.core.rse_expression_parser import parse_expression
from rucio.core.rule import get_rule
from rucio.db.sqla.constants import IdentityType


def has_permission(issuer, action, kwargs):
    """
    Checks if an account has the specified permission to
    execute an action with parameters.

    :param issuer: Account identifier which issues the command..
    :param action:  The action(API call) called by the account.
    :param kwargs: List of arguments for the action.
    :returns: True if account is allowed, otherwise False
    """
    perm = {'add_account': perm_add_account,
            'del_account': perm_del_account,
            'update_account': perm_update_account,
            'add_rule': perm_add_rule,
            'add_subscription': perm_add_subscription,
            'add_scope': perm_add_scope,
            'add_rse': perm_add_rse,
            'update_rse': perm_update_rse,
            'add_protocol': perm_add_protocol,
            'del_protocol': perm_del_protocol,
            'update_protocol': perm_update_protocol,
            'declare_bad_file_replicas': perm_declare_bad_file_replicas,
            'declare_suspicious_file_replicas': perm_declare_suspicious_file_replicas,
            'add_replicas': perm_add_replicas,
            'delete_replicas': perm_delete_replicas,
            'skip_availability_check': perm_skip_availability_check,
            'update_replicas_states': perm_update_replicas_states,
            'add_rse_attribute': perm_add_rse_attribute,
            'del_rse_attribute': perm_del_rse_attribute,
            'del_rse': perm_del_rse,
            'del_rule': perm_del_rule,
            'update_rule': perm_update_rule,
            'approve_rule': perm_approve_rule,
            'update_subscription': perm_update_subscription,
            'reduce_rule': perm_reduce_rule,
            'move_rule': perm_move_rule,
            'get_auth_token_user_pass': perm_get_auth_token_user_pass,
            'get_auth_token_gss': perm_get_auth_token_gss,
            'get_auth_token_x509': perm_get_auth_token_x509,
            'get_auth_token_saml': perm_get_auth_token_saml,
            'add_account_identity': perm_add_account_identity,
            'add_did': perm_add_did,
            'add_dids': perm_add_dids,
            'attach_dids': perm_attach_dids,
            'detach_dids': perm_detach_dids,
            'attach_dids_to_dids': perm_attach_dids_to_dids,
            'create_did_sample': perm_create_did_sample,
            'set_metadata': perm_set_metadata,
            'set_status': perm_set_status,
            'queue_requests': perm_queue_requests,
            'set_rse_usage': perm_set_rse_usage,
            'set_rse_limits': perm_set_rse_limits,
            'query_request': perm_query_request,
            'get_request_by_did': perm_get_request_by_did,
            'cancel_request': perm_cancel_request,
            'get_next': perm_get_next,
            'set_local_account_limit': perm_set_local_account_limit,
            'set_global_account_limit': perm_set_global_account_limit,
            'delete_local_account_limit': perm_delete_local_account_limit,
            'delete_global_account_limit': perm_delete_global_account_limit,
            'config_sections': perm_config,
            'config_add_section': perm_config,
            'config_has_section': perm_config,
            'config_options': perm_config,
            'config_has_option': perm_config,
            'config_get': perm_config,
            'config_items': perm_config,
            'config_set': perm_config,
            'config_remove_section': perm_config,
            'config_remove_option': perm_config,
            'get_local_account_usage': perm_get_local_account_usage,
            'add_attribute': perm_add_account_attribute,
            'del_attribute': perm_del_account_attribute,
            'list_heartbeats': perm_list_heartbeats,
            'resurrect': perm_resurrect,
            'update_lifetime_exceptions': perm_update_lifetime_exceptions,
            'get_ssh_challenge_token': perm_get_ssh_challenge_token,
            'get_signed_url': perm_get_signed_url,
            'add_bad_pfns': perm_add_bad_pfns,
            'del_account_identity': perm_del_account_identity,
            'del_identity': perm_del_identity,
            'remove_did_from_followed': perm_remove_did_from_followed,
            'remove_dids_from_followed': perm_remove_dids_from_followed}

    return perm.get(action, perm_default)(issuer=issuer, kwargs=kwargs)


def _is_root(issuer):
    return issuer.external == 'root'


def perm_default(issuer, kwargs):
    """
    Default permission.

    :param issuer: Account identifier which issues the command.
    :param kwargs: List of arguments for the action.
    :returns: True if account is allowed, otherwise False
    """
    return _is_root(issuer) or has_account_attribute(account=issuer, key='admin')


def perm_add_rse(issuer, kwargs):
    """
    Checks if an account can add a RSE.

    :param issuer: Account identifier which issues the command.
    :param kwargs: List of arguments for the action.
    :returns: True if account is allowed, otherwise False
    """
    return _is_root(issuer) or has_account_attribute(account=issuer, key='admin')


def perm_update_rse(issuer, kwargs):
    """
    Checks if an account can update a RSE.

    :param issuer: Account identifier which issues the command.
    :param kwargs: List of arguments for the action.
    :returns: True if account is allowed, otherwise False
    """
    return _is_root(issuer) or has_account_attribute(account=issuer, key='admin')


def perm_add_rule(issuer, kwargs):
    """
    Checks if an account can add a replication rule.

    :param issuer: Account identifier which issues the command.
    :param kwargs: List of arguments for the action.
    :returns: True if account is allowed, otherwise False
    """
    if kwargs['account'] == issuer and not kwargs['locked']:
        return True
    if _is_root(issuer) or has_account_attribute(account=issuer, key='admin'):
        return True
    return False


def perm_add_subscription(issuer, kwargs):
    """
    Checks if an account can add a subscription.

    :param issuer: Account identifier which issues the command.
    :param kwargs: List of arguments for the action.
    :returns: True if account is allowed, otherwise False
    """
    if _is_root(issuer) or has_account_attribute(account=issuer, key='admin'):
        return True
    return False


def perm_add_rse_attribute(issuer, kwargs):
    """
    Checks if an account can add a RSE attribute.

    :param issuer: Account identifier which issues the command.
    :param kwargs: List of arguments for the action.
    :returns: True if account is allowed, otherwise False
    """
    if _is_root(issuer) or has_account_attribute(account=issuer, key='admin'):
        return True
    return False


def perm_del_rse_attribute(issuer, kwargs):
    """
    Checks if an account can delete a RSE attribute.

    :param issuer: Account identifier which issues the command.
    :param kwargs: List of arguments for the action.
    :returns: True if account is allowed, otherwise False
    """
    if _is_root(issuer) or has_account_attribute(account=issuer, key='admin'):
        return True
    return False


def perm_del_rse(issuer, kwargs):
    """
    Checks if an account can delete a RSE.

    :param issuer: Account identifier which issues the command.
    :param kwargs: List of arguments for the action.
    :returns: True if account is allowed, otherwise False
    """
    return _is_root(issuer) or has_account_attribute(account=issuer, key='admin')


def perm_add_account(issuer, kwargs):
    """
    Checks if an account can add an account.

    :param issuer: Account identifier which issues the command.
    :param kwargs: List of arguments for the action.
    :returns: True if account is allowed, otherwise False
    """
    return _is_root(issuer)


def perm_del_account(issuer, kwargs):
    """
    Checks if an account can del an account.

    :param issuer: Account identifier which issues the command.
    :param kwargs: List of arguments for the action.
    :returns: True if account is allowed, otherwise False
    """
    return _is_root(issuer)


def perm_update_account(issuer, kwargs):
    """
    Checks if an account can update an account.

    :param issuer: Account identifier which issues the command.
    :param kwargs: List of arguments for the action.
    :returns: True if account is allowed, otherwise False
    """
    return _is_root(issuer) or has_account_attribute(account=issuer, key='admin')


def perm_add_scope(issuer, kwargs):
    """
    Checks if an account can add a scop to a account.

    :param issuer: Account identifier which issues the command.
    :param kwargs: List of arguments for the action.
    :returns: True if account is allowed, otherwise False
    """
    return _is_root(issuer) or issuer == kwargs.get('account')


def perm_get_auth_token_user_pass(issuer, kwargs):
    """
    Checks if a user can request a token with user_pass for an account.

    :param issuer: Account identifier which issues the command.
    :param kwargs: List of arguments for the action.
    :returns: True if account is allowed, otherwise False
    """
    if rucio.core.authentication.exist_identity_account(identity=kwargs['username'], type=IdentityType.USERPASS,
                                                        account=kwargs['account']):
        return True
    return False


def perm_get_auth_token_gss(issuer, kwargs):
    """
    Checks if a user can request a token with user_pass for an account.

    :param issuer: Account identifier which issues the command.
    :param kwargs: List of arguments for the action.
    :returns: True if account is allowed, otherwise False
    """
    if rucio.core.authentication.exist_identity_account(identity=kwargs['gsscred'], type=IdentityType.GSS,
                                                        account=kwargs['account']):
        return True
    return False


def perm_get_auth_token_x509(issuer, kwargs):
    """
    Checks if a user can request a token with user_pass for an account.

    :param issuer: Account identifier which issues the command.
    :param kwargs: List of arguments for the action.
    :returns: True if account is allowed, otherwise False
    """
    if rucio.core.authentication.exist_identity_account(identity=kwargs['dn'], type=IdentityType.X509,
                                                        account=kwargs['account']):
        return True
    return False


def perm_get_auth_token_saml(issuer, kwargs):
    """
    Checks if a user can request a token with user_pass for an account.

    :param issuer: Account identifier which issues the command.
    :param kwargs: List of arguments for the action.
    :returns: True if account is allowed, otherwise False
    """
    if rucio.core.authentication.exist_identity_account(identity=kwargs['saml_nameid'], type=IdentityType.SAML,
                                                        account=kwargs['account']):
        return True
    return False


def perm_add_account_identity(issuer, kwargs):
    """
    Checks if an account can add an identity to an account.

    :param issuer: Account identifier which issues the command.
    :param kwargs: List of arguments for the action.
    :returns: True if account is allowed, otherwise False
    """

    return _is_root(issuer) or issuer == kwargs.get('account')


def perm_del_account_identity(issuer, kwargs):
    """
    Checks if an account can delete an identity to an account.

    :param issuer: Account identifier which issues the command.
    :param kwargs: List of arguments for the action.
    :returns: True if account is allowed, otherwise False
    """

    return _is_root(issuer) or issuer == kwargs.get('account')


def perm_del_identity(issuer, kwargs):
    """
    Checks if an account can delete an identity.

    :param issuer: Account identifier which issues the command.
    :param kwargs: List of arguments for the action.
    :returns: True if account is allowed, otherwise False
    """

    return _is_root(issuer) or issuer.external in kwargs.get('accounts')


def perm_add_did(issuer, kwargs):
    """
    Checks if an account can add an data identifier to a scope.

    :param issuer: Account identifier which issues the command.
    :param kwargs: List of arguments for the action.
    :returns: True if account is allowed, otherwise False
    """
    # Check the accounts of the issued rules
    if issuer != 'root' and not has_account_attribute(account=issuer, key='admin'):
        for rule in kwargs.get('rules', []):
            if rule['account'] != issuer:
                return False

    return (_is_root(issuer)
            or has_account_attribute(account=issuer, key='admin')  # NOQA: W503
            or rucio.core.scope.is_scope_owner(scope=kwargs['scope'], account=issuer)  # NOQA: W503
            or kwargs['scope'] == u'mock')  # NOQA: W503


def perm_add_dids(issuer, kwargs):
    """
    Checks if an account can bulk add data identifiers.

    :param issuer: Account identifier which issues the command.
    :param kwargs: List of arguments for the action.
    :returns: True if account is allowed, otherwise False
    """
    # Check the accounts of the issued rules
    if issuer != 'root' and not has_account_attribute(account=issuer, key='admin'):
        for did in kwargs['dids']:
            for rule in did.get('rules', []):
                if rule['account'] != issuer:
                    return False

    return _is_root(issuer) or has_account_attribute(account=issuer, key='admin')


def perm_attach_dids(issuer, kwargs):
    """
    Checks if an account can append an data identifier to the other data identifier.

    :param issuer: Account identifier which issues the command.
    :param kwargs: List of arguments for the action.
    :returns: True if account is allowed, otherwise False
    """
    return (_is_root(issuer)
            or has_account_attribute(account=issuer, key='admin')  # NOQA: W503
            or rucio.core.scope.is_scope_owner(scope=kwargs['scope'], account=issuer)  # NOQA: W503
            or kwargs['scope'] == 'mock')  # NOQA: W503


def perm_attach_dids_to_dids(issuer, kwargs):
    """
    Checks if an account can append an data identifier to the other data identifier.

    :param issuer: Account identifier which issues the command.
    :param kwargs: List of arguments for the action.
    :returns: True if account is allowed, otherwise False
    """
    if _is_root(issuer) or has_account_attribute(account=issuer, key='admin'):
        return True
    else:
        attachments = kwargs['attachments']
        scopes = [did['scope'] for did in attachments]
        scopes = list(set(scopes))
        for scope in scopes:
            if not rucio.core.scope.is_scope_owner(scope, issuer):
                return False
        return True


def perm_create_did_sample(issuer, kwargs):
    """
    Checks if an account can create a sample of a data identifier collection.

    :param issuer: Account identifier which issues the command.
    :param kwargs: List of arguments for the action.
    :returns: True if account is allowed, otherwise False
    """
    return issuer == ('root'
                      or has_account_attribute(account=issuer, key='admin')  # NOQA: W503
                      or rucio.core.scope.is_scope_owner(scope=kwargs['scope'], account=issuer)  # NOQA: W503
                      or kwargs['scope'] == 'mock')  # NOQA: W503


def perm_del_rule(issuer, kwargs):
    """
    Checks if an issuer can delete a replication rule.

    :param issuer: Account identifier which issues the command.
    :param kwargs: List of arguments for the action.
    :returns: True if account is allowed to call the API call, otherwise False
    """
    if _is_root(issuer) or has_account_attribute(account=issuer, key='admin'):
        return True
    if get_rule(kwargs['rule_id'])['account'] == issuer:
        return True

    return False


def perm_update_rule(issuer, kwargs):
    """
    Checks if an issuer can update a replication rule.

    :param issuer: Account identifier which issues the command.
    :param kwargs: List of arguments for the action.
    :returns: True if account is allowed to call the API call, otherwise False
    """
    if _is_root(issuer) or has_account_attribute(account=issuer, key='admin'):
        return True
    return False


def perm_approve_rule(issuer, kwargs):
    """
    Checks if an issuer can approve a replication rule.

    :param issuer: Account identifier which issues the command.
    :param kwargs: List of arguments for the action.
    :returns: True if account is allowed to call the API call, otherwise False
    """
    if _is_root(issuer) or has_account_attribute(account=issuer, key='admin'):
        return True
    return False


def perm_reduce_rule(issuer, kwargs):
    """
    Checks if an issuer can reduce a replication rule.

    :param issuer: Account identifier which issues the command.
    :param kwargs: List of arguments for the action.
    :returns: True if account is allowed to call the API call, otherwise False
    """
    if _is_root(issuer) or has_account_attribute(account=issuer, key='admin'):
        return True
    return False


def perm_move_rule(issuer, kwargs):
    """
    Checks if an issuer can move a replication rule.

    :param issuer:   Account identifier which issues the command.
    :param kwargs:   List of arguments for the action.
    :returns:        True if account is allowed to call the API call, otherwise False
    """
    if _is_root(issuer) or has_account_attribute(account=issuer, key='admin'):
        return True
    return False


def perm_update_subscription(issuer, kwargs):
    """
    Checks if an account can update a subscription.

    :param issuer: Account identifier which issues the command.
    :param kwargs: List of arguments for the action.
    :returns: True if account is allowed, otherwise False
    """
    if _is_root(issuer) or has_account_attribute(account=issuer, key='admin'):
        return True

    return False


def perm_detach_dids(issuer, kwargs):
    """
    Checks if an account can detach an data identifier from the other data identifier.

    :param issuer: Account identifier which issues the command.
    :param kwargs: List of arguments for the action.
    :returns: True if account is allowed, otherwise False
    """
    return perm_attach_dids(issuer, kwargs)


def perm_set_metadata(issuer, kwargs):
    """
    Checks if an account can set a metadata on a data identifier.

    :param issuer: Account identifier which issues the command.
    :param kwargs: List of arguments for the action.
    :returns: True if account is allowed, otherwise False
    """
    return (_is_root(issuer) or has_account_attribute(account=issuer, key='admin')
            or rucio.core.scope.is_scope_owner(scope=kwargs['scope'], account=issuer))  # NOQA: W503


def perm_set_status(issuer, kwargs):
    """
    Checks if an account can set status on an data identifier.

    :param issuer: Account identifier which issues the command.
    :param kwargs: List of arguments for the action.
    :returns: True if account is allowed, otherwise False
    """
    if kwargs.get('open', False):
        if issuer != 'root' and not has_account_attribute(account=issuer, key='admin'):
            return False

    return (_is_root(issuer) or has_account_attribute(account=issuer, key='admin')
            or rucio.core.scope.is_scope_owner(scope=kwargs['scope'], account=issuer))  # NOQA: W503


def perm_add_protocol(issuer, kwargs):
    """
    Checks if an account can add a protocol to an RSE.

    :param issuer: Account identifier which issues the command.
    :param kwargs: List of arguments for the action.
    :returns: True if account is allowed, otherwise False
    """
    return _is_root(issuer) or has_account_attribute(account=issuer, key='admin')


def perm_del_protocol(issuer, kwargs):
    """
    Checks if an account can delete protocols from an RSE.

    :param issuer: Account identifier which issues the command.
    :param kwargs: List of arguments for the action.
    :returns: True if account is allowed, otherwise False
    """
    return _is_root(issuer) or has_account_attribute(account=issuer, key='admin')


def perm_update_protocol(issuer, kwargs):
    """
    Checks if an account can update protocols of an RSE.

    :param issuer: Account identifier which issues the command.
    :param kwargs: List of arguments for the action.
    :returns: True if account is allowed, otherwise False
    """
    return _is_root(issuer) or has_account_attribute(account=issuer, key='admin')


def perm_declare_bad_file_replicas(issuer, kwargs):
    """
    Checks if an account can declare bad file replicas.

    :param issuer: Account identifier which issues the command.
    :param kwargs: List of arguments for the action.
    :returns: True if account is allowed, otherwise False
    """
    is_cloud_admin = bool(list(filter(lambda x: (x['key'].startswith('cloud-')) and (x['value'] == 'admin'),
                                      list_account_attributes(account=issuer))))
    return _is_root(issuer) or has_account_attribute(account=issuer, key='admin') or is_cloud_admin


def perm_declare_suspicious_file_replicas(issuer, kwargs):
    """
    Checks if an account can declare suspicious file replicas.

    :param issuer: Account identifier which issues the command.
    :param kwargs: List of arguments for the action.
    :returns: True if account is allowed, otherwise False
    """
    return True


def perm_add_replicas(issuer, kwargs):
    """
    Checks if an account can add replicas.

    :param issuer: Account identifier which issues the command.
    :param kwargs: List of arguments for the action.
    :returns: True if account is allowed, otherwise False
    """

    is_root = _is_root(issuer)
    is_temp = str(kwargs.get('rse', '')).endswith('_Temp')
    is_admin = has_account_attribute(account=issuer, key='admin')

    return is_root or is_temp or is_admin


def perm_skip_availability_check(issuer, kwargs):
    """
    Checks if an account can skip the availabity check to add/delete file replicas.

    :param issuer: Account identifier which issues the command.
    :param kwargs: List of arguments for the action.
    :returns: True if account is allowed, otherwise False
    """
    return _is_root(issuer) or has_account_attribute(account=issuer, key='admin')


def perm_delete_replicas(issuer, kwargs):
    """
    Checks if an account can delete replicas.

    :param issuer: Account identifier which issues the command.
    :param kwargs: List of arguments for the action.
    :returns: True if account is allowed, otherwise False
    """

    # FIXME: Remove after the transition is over?

    return _is_root(issuer) or has_account_attribute(account=issuer, key='admin')


def perm_update_replicas_states(issuer, kwargs):
    """
    Checks if an account can delete replicas.

    :param issuer: Account identifier which issues the command.
    :param kwargs: List of arguments for the action.
    :returns: True if account is allowed, otherwise False
    """
    return _is_root(issuer) or has_account_attribute(account=issuer, key='admin')


def perm_queue_requests(issuer, kwargs):
    """
    Checks if an account can submit transfer or deletion requests on destination RSEs for data identifiers.

    :param issuer: Account identifier which issues the command.
    :param kwargs: List of arguments for the action.
    :returns: True if account is allowed, otherwise False
    """
    return _is_root(issuer)


def perm_query_request(issuer, kwargs):
    """
    Checks if an account can query a request.

    :param issuer: Account identifier which issues the command.
    :param kwargs: List of arguments for the action.
    :returns: True if account is allowed, otherwise False
    """
    return _is_root(issuer)


def perm_get_request_by_did(issuer, kwargs):
    """
    Checks if an account can get a request by DID.

    :param issuer: Account identifier which issues the command.
    :param kwargs: List of arguments for the action.
    :returns: True if account is allowed, otherwise False
    """
    return True


def perm_cancel_request(issuer, kwargs):
    """
    Checks if an account can cancel a request.

    :param issuer: Account identifier which issues the command.
    :param kwargs: List of arguments for the action.
    :returns: True if account is allowed, otherwise False
    """
    return _is_root(issuer)


def perm_get_next(issuer, kwargs):
    """
    Checks if an account can retrieve the next request matching the request type and state.

    :param issuer: Account identifier which issues the command.
    :param kwargs: List of arguments for the action.
    :returns: True if account is allowed, otherwise False
    """
    return _is_root(issuer)


def perm_set_rse_usage(issuer, kwargs):
    """
    Checks if an account can set RSE usage information.

    :param issuer: Account identifier which issues the command.
    :param kwargs: List of arguments for the action.
    :returns: True if account is allowed to call the API call, otherwise False
    """
    return _is_root(issuer)


def perm_set_rse_limits(issuer, kwargs):
    """
    Checks if an account can set RSE limits.

    :param issuer: Account identifier which issues the command.
    :param kwargs: List of arguments for the action.
    :returns: True if account is allowed to call the API call, otherwise False
    """
    return _is_root(issuer) or has_account_attribute(account=issuer, key='admin')


def perm_set_local_account_limit(issuer, kwargs):
    """
    Checks if an account can set an account limit.

    :param issuer: Account identifier which issues the command.
    :param kwargs: List of arguments for the action.
    :returns: True if account is allowed, otherwise False
    """
    if _is_root(issuer) or has_account_attribute(account=issuer, key='admin'):
        return True
    # Check if user is a country admin
    admin_in_country = []
    for kv in list_account_attributes(account=issuer):
        if kv['key'].startswith('country-') and kv['value'] == 'admin':
            admin_in_country.append(kv['key'].partition('-')[2])
    if admin_in_country and list_rse_attributes(rse_id=kwargs['rse_id']).get('country') in admin_in_country:
        return True
    return False


def perm_set_global_account_limit(issuer, kwargs):
    """
    Checks if an account can set a global account limit.

    :param account: Account identifier which issues the command.
    :param kwargs: List of arguments for the action.
    :returns: True if account is allowed, otherwise False
    """
    if _is_root(issuer) or has_account_attribute(account=issuer, key='admin'):
        return True
    # Check if user is a country admin
    admin_in_country = set()
    for kv in list_account_attributes(account=issuer):
        if kv['key'].startswith('country-') and kv['value'] == 'admin':
            admin_in_country.add(kv['key'].partition('-')[2])
    resolved_rse_countries = {list_rse_attributes(rse_id=rse['rse_id']).get('country') for rse in parse_expression(kwargs['rse_exp'])}
    if resolved_rse_countries.issubset(admin_in_country):
        return True
    return False


def perm_delete_global_account_limit(issuer, kwargs):
    """
    Checks if an account can delete a global account limit.

    :param issuer: Account identifier which issues the command.
    :param kwargs: List of arguments for the action.
    :returns: True if account is allowed, otherwise False
    """
    if _is_root(issuer) or has_account_attribute(account=issuer, key='admin'):
        return True
    # Check if user is a country admin
    admin_in_country = set()
    for kv in list_account_attributes(account=issuer):
        if kv['key'].startswith('country-') and kv['value'] == 'admin':
            admin_in_country.add(kv['key'].partition('-')[2])
    if admin_in_country:
        resolved_rse_countries = {list_rse_attributes(rse_id=rse['rse_id']).get('country') for rse in parse_expression(kwargs['rse_exp'])}
        if resolved_rse_countries.issubset(admin_in_country):
            return True
    return False


def perm_delete_local_account_limit(issuer, kwargs):
    """
    Checks if an account can delete an account limit.

    :param issuer: Account identifier which issues the command.
    :param kwargs: List of arguments for the action.
    :returns: True if account is allowed, otherwise False
    """
    if _is_root(issuer) or has_account_attribute(account=issuer, key='admin'):
        return True
    # Check if user is a country admin
    admin_in_country = []
    for kv in list_account_attributes(account=issuer):
        if kv['key'].startswith('country-') and kv['value'] == 'admin':
            admin_in_country.append(kv['key'].partition('-')[2])
    if admin_in_country and list_rse_attributes(rse_id=kwargs['rse_id']).get('country') in admin_in_country:
        return True
    return False


def perm_config(issuer, kwargs):
    """
    Checks if an account can read/write the configuration.

    :param issuer: Account identifier which issues the command.
    :param kwargs: List of arguments for the action.
    :returns: True if account is allowed to call the API call, otherwise False
    """
    return _is_root(issuer) or has_account_attribute(account=issuer, key='admin')


def perm_get_local_account_usage(issuer, kwargs):
    """
    Checks if an account can get the account usage of an account.

    :param issuer: Account identifier which issues the command.
    :param kwargs: List of arguments for the action.
    :returns: True if account is allowed, otherwise False
    """
    if _is_root(issuer) or has_account_attribute(account=issuer, key='admin') or kwargs.get('account') == issuer:
        return True
    # Check if user is a country admin
    for kv in list_account_attributes(account=issuer):
        if kv['key'].startswith('country-') and kv['value'] == 'admin':
            return True
    return False


def perm_add_account_attribute(issuer, kwargs):
    """
    Checks if an account can add attributes to accounts.

    :param issuer: Account identifier which issues the command.
    :param kwargs: List of arguments for the action.
    :returns: True if account is allowed to call the API call, otherwise False
    """
    return _is_root(issuer) or has_account_attribute(account=issuer, key='admin')


def perm_del_account_attribute(issuer, kwargs):
    """
    Checks if an account can add attributes to accounts.

    :param issuer: Account identifier which issues the command.
    :param kwargs: List of arguments for the action.
    :returns: True if account is allowed to call the API call, otherwise False
    """
    return perm_add_account_attribute(issuer, kwargs)


def perm_list_heartbeats(issuer, kwargs):
    """
    Checks if an account can list heartbeats.

    :param issuer: Account identifier which issues the command.
    :param kwargs: List of arguments for the action.
    :returns: True if account is allowed to call the API call, otherwise False
    """
    return _is_root(issuer)


def perm_resurrect(issuer, kwargs):
    """
    Checks if an account can resurrect DIDS.

    :param issuer: Account identifier which issues the command.
    :param kwargs: List of arguments for the action.
    :returns: True if account is allowed to call the API call, otherwise False
    """
    return _is_root(issuer) or has_account_attribute(account=issuer, key='admin')


def perm_update_lifetime_exceptions(issuer, kwargs):
    """
    Checks if an account can approve/reject Lifetime Model exceptions.

    :param issuer: Account identifier which issues the command.
    :param kwargs: List of arguments for the action.
    :returns: True if account is allowed to call the API call, otherwise False
    """
    return _is_root(issuer) or has_account_attribute(account=issuer, key='admin')


def perm_get_ssh_challenge_token(issuer, kwargs):
    """
    Checks if an account can request a challenge token.

    :param issuer: Account identifier which issues the command.
    :param kwargs: List of arguments for the action.
    :returns: True if account is allowed to call the API call, otherwise False
    """
    return True


def perm_get_signed_url(issuer, kwargs):
    """
    Checks if an account can request a signed URL.

    :param issuer: Account identifier which issues the command.
    :returns: True if account is allowed to call the API call, otherwise False
    """
    return _is_root(issuer)


def perm_add_bad_pfns(issuer, kwargs):
    """
    Checks if an account can declare bad PFNs.

    :param issuer: Account identifier which issues the command.
    :param kwargs: List of arguments for the action.
    :returns: True if account is allowed, otherwise False
    """
    return _is_root(issuer)


def perm_remove_did_from_followed(issuer, kwargs):
    """
    Checks if an account can remove did from followed table.

    :param issuer: Account identifier which issues the command.
    :param kwargs: List of arguments for the action.
    :returns: True if account is allowed, otherwise False
    """
    return _is_root(issuer)\
        or has_account_attribute(account=issuer, key='admin')\
        or kwargs['account'] == issuer\
        or kwargs['scope'] == 'mock'


def perm_remove_dids_from_followed(issuer, kwargs):
    """
    Checks if an account can bulk remove dids from followed table.

    :param issuer: Account identifier which issues the command.
    :param kwargs: List of arguments for the action.
    :returns: True if account is allowed, otherwise False
    """
    if _is_root(issuer) or has_account_attribute(account=issuer, key='admin'):
        return True
    if not kwargs['account'] == issuer:
            return False
    return True<|MERGE_RESOLUTION|>--- conflicted
+++ resolved
@@ -12,11 +12,7 @@
 # - Martin Barisits, <martin.barisits@cern.ch>, 2017-2019
 # - Eric Vaandering, <ewv@fnal.gov>, 2018
 # - Hannes Hansen, <hannes.jakob.hansen@cern.ch>, 2018-2019
-<<<<<<< HEAD
-# - Ruturaj Gujar <ruturaj.gujar23@gmail.com>, 2019
-=======
 # - Ruturaj Gujar, <ruturaj.gujar23@gmail.com>, 2019
->>>>>>> 4dce1916
 #
 # PY3K COMPATIBLE
 
