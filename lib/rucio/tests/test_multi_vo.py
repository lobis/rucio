# Copyright 2013-2018 CERN for the benefit of the ATLAS collaboration.
#
# Licensed under the Apache License, Version 2.0 (the "License");
# you may not use this file except in compliance with the License.
# You may obtain a copy of the License at
#
#    http://www.apache.org/licenses/LICENSE-2.0
#
# Unless required by applicable law or agreed to in writing, software
# distributed under the License is distributed on an "AS IS" BASIS,
# WITHOUT WARRANTIES OR CONDITIONS OF ANY KIND, either express or implied.
# See the License for the specific language governing permissions and
# limitations under the License.
#
# Authors:
# - Patrick Austin <patrick.austin@stfc.ac.uk>, 2020
# - Eli Chadwick <eli.chadwick@stfc.ac.uk>, 2020

from json import dumps
from logging import getLogger
from nose.tools import assert_equal, assert_false, assert_in, assert_is_not_none, assert_not_equal, assert_not_in, assert_raises, assert_true
from os import remove
from paste.fixture import TestApp
from random import choice
from sqlalchemy.orm.exc import NoResultFound
from string import ascii_uppercase, ascii_lowercase

from rucio.api import vo as vo_api
from rucio.api.account import add_account, list_accounts
from rucio.api.account_limit import set_local_account_limit
from rucio.api.authentication import get_auth_token_gss, get_auth_token_saml, get_auth_token_x509
from rucio.api.did import add_did, list_dids
from rucio.api.identity import add_account_identity, list_accounts_for_identity
from rucio.api.replica import list_replicas
from rucio.api.rse import add_protocol, add_rse, add_rse_attribute, list_rses
from rucio.api.rule import delete_replication_rule, get_replication_rule
from rucio.api.scope import add_scope, list_scopes
from rucio.api.subscription import add_subscription, list_subscriptions
from rucio.client.accountclient import AccountClient
from rucio.client.accountlimitclient import AccountLimitClient
from rucio.client.client import Client
from rucio.client.didclient import DIDClient
from rucio.client.rseclient import RSEClient
from rucio.client.replicaclient import ReplicaClient
from rucio.client.scopeclient import ScopeClient
from rucio.client.subscriptionclient import SubscriptionClient
from rucio.client.uploadclient import UploadClient
from rucio.common.config import config_get, config_get_bool, config_remove_option, config_set
from rucio.common.exception import AccessDenied, Duplicate, InputValidationError, UnsupportedAccountName, UnsupportedOperation
from rucio.common.types import InternalAccount, InternalScope
<<<<<<< HEAD
from rucio.common.utils import generate_uuid, get_tmp_dir, parse_response
=======
from rucio.common.utils import generate_uuid, parse_response, ssh_sign
>>>>>>> dd8cb760
from rucio.core.account_counter import increase, update_account_counter
from rucio.core.rse import get_rses_with_attribute_value, get_rse_id, get_rse_vo
from rucio.core.rule import add_rule
from rucio.core.vo import add_vo, vo_exists
from rucio.daemons.automatix.automatix import automatix
from rucio.db.sqla import models, session as db_session
<<<<<<< HEAD
from rucio.tests.common import execute
from rucio.web.rest.vo import APP as vo_app
=======
from rucio.tests.test_authentication import PRIVATE_KEY, PUBLIC_KEY
from rucio.web.rest.account import APP as account_app
>>>>>>> dd8cb760
from rucio.web.rest.authentication import APP as auth_app
from rucio.web.rest.vo import APP as vo_app


LOG = getLogger(__name__)


class TestVOCoreAPI(object):

    @classmethod
    def setUpClass(cls):
        if config_get_bool('common', 'multi_vo', raise_exception=False, default=False):
            cls.vo = {'vo': config_get('client', 'vo', raise_exception=False, default='tst')}
            cls.new_vo = {'vo': 'new'}
            if not vo_exists(**cls.new_vo):
                add_vo(description='Test', email='rucio@email.com', **cls.new_vo)
        else:
            LOG.warning('multi_vo mode is not enabled. Running multi_vo tests in single_vo mode will result in failures.')
            cls.vo = {}
            cls.new_vo = {}

    def test_multi_vo_flag(self):
        """ MULTI VO (CORE): Test operations fail in single_vo mode """
        try:
            config_set('common', 'multi_vo', 'False')
            with assert_raises(UnsupportedOperation):
                vo_api.list_vos(issuer='super_root', vo='def')
            config_remove_option('common', 'multi_vo')
            with assert_raises(UnsupportedOperation):
                vo_api.list_vos(issuer='super_root', vo='def')
        finally:
            # Make sure we don't leave the config changed due to a test failure
            if self.vo:
                config_set('common', 'multi_vo', 'True')
            else:
                config_remove_option('common', 'multi_vo')

    def test_access_rule(self):
        """ MULTI VO (CORE): Test accessing rules from a different VO """
        scope = InternalScope('mock', **self.vo)
        dataset = 'dataset_' + str(generate_uuid())
        account = InternalAccount('root', **self.vo)
        rse_str = ''.join(choice(ascii_uppercase) for x in range(10))
        rse_name = 'MOCK_%s' % rse_str
        add_rse(rse_name, 'root', **self.vo)
        add_did('mock', dataset, 'DATASET', 'root', **self.vo)
        rule_id = add_rule(dids=[{'scope': scope, 'name': dataset}], account=account, copies=0, rse_expression=rse_name, grouping='NONE', weight='fakeweight', lifetime=None, locked=False, subscription_id=None)[0]

        with assert_raises(AccessDenied):
            delete_replication_rule(rule_id=rule_id, purge_replicas=False, issuer='root', **self.new_vo)
        delete_replication_rule(rule_id=rule_id, purge_replicas=False, issuer='root', **self.vo)
        rule_dict = get_replication_rule(rule_id=rule_id, issuer='root', **self.vo)
        assert_is_not_none(rule_dict['expires_at'])

    def test_add_vo(self):
        """ MULTI VO (CORE): Test creation of VOs """
        with assert_raises(AccessDenied):
            vo_api.add_vo(self.new_vo['vo'], 'root', 'Add new VO with root', 'rucio@email.com', **self.vo)
        with assert_raises(Duplicate):
            vo_api.add_vo(self.new_vo['vo'], 'super_root', 'Add existing VO', 'rucio@email.com', 'def')

    def test_recover_root_identity(self):
        """ MULTI VO (CORE): Test adding a new identity for root using super_root """
        identity_key = ''.join(choice(ascii_lowercase) for x in range(10))
        with assert_raises(AccessDenied):
            vo_api.recover_vo_root_identity(root_vo=self.new_vo['vo'], identity_key=identity_key, id_type='userpass', email='rucio@email.com', issuer='root', password='password', **self.vo)
        vo_api.recover_vo_root_identity(root_vo=self.new_vo['vo'], identity_key=identity_key, id_type='userpass', email='rucio@email.com', issuer='super_root', password='password', vo='def')
        assert_in('root', list_accounts_for_identity(identity_key=identity_key, id_type='userpass'))

    def test_update_vo(self):
        """ MULTI VO (CORE): Test updating VOs """
        description = generate_uuid()
        email = generate_uuid()
        parameters = {'vo': self.new_vo['vo'], 'description': description, 'email': email}
        with assert_raises(AccessDenied):
            vo_api.update_vo(self.new_vo['vo'], parameters, 'root', **self.vo)
        vo_api.update_vo(self.new_vo['vo'], parameters, 'super_root', 'def')
        vo_update_success = False
        for v in vo_api.list_vos('super_root', 'def'):
            if v['vo'] == parameters['vo']:
                assert_equal(email, v['email'])
                assert_equal(description, v['description'])
                vo_update_success = True
        assert_true(vo_update_success)

    def test_super_root_permissions(self):
        """ MULTI VO (CORE): Test super_root cannot access root/user functions """
        rse_str = ''.join(choice(ascii_uppercase) for x in range(10))
        rse_name = 'MOCK_%s' % rse_str
        scope_uuid = str(generate_uuid()).lower()[:16]
        scope = 'mock_%s' % scope_uuid

        # Test super_root@def with functions at vo='def'
        with assert_raises(AccessDenied):
            add_rse(rse_name, 'super_root', vo='def')
        with assert_raises(AccessDenied):
            add_scope(scope, 'root', 'super_root', vo='def')
        add_scope(scope, 'super_root', 'super_root', vo='def')
        assert_in(scope, [s for s in list_scopes(filter={}, vo='def')])

    def test_super_root_naming(self):
        """ MULTI VO (CORE): Test we can only name accounts super_root when appropriate """
        with assert_raises(Duplicate):  # Ensure we fail from duplication rather than the choice of name
            add_account('super_root', 'USER', 'rucio@email.com', 'root', vo='def')
        with assert_raises(UnsupportedAccountName):
            add_account('super_root', 'USER', 'rucio@email.com', 'root', **self.vo)
        try:
            config_remove_option('common', 'multi_vo')
            with assert_raises(UnsupportedAccountName):
                add_account('super_root', 'USER', 'rucio@email.com', 'root', **self.vo)
            with assert_raises(UnsupportedAccountName):
                add_account('super_root', 'USER', 'rucio@email.com', 'root', vo='def')
        finally:
            # Make sure we don't leave the config changed due to a test failure
            if self.vo:
                config_set('common', 'multi_vo', 'True')
            else:
                config_remove_option('common', 'multi_vo')


class TestVORestAPI(object):

    @classmethod
    def setUpClass(cls):
        if config_get_bool('common', 'multi_vo', raise_exception=False, default=False):
            cls.def_header = {'X-Rucio-VO': 'def'}
<<<<<<< HEAD
            cls.vo_header = {'X-Rucio-VO': config_get('client', 'vo', raise_exception=False, default='tst')}
            cls.vo = {'vo': config_get('client', 'vo', raise_exception=False, default='tst')}
=======
            cls.vo_header = {'X-Rucio-VO': 'tst'}
            cls.new_header = {'X-Rucio-VO': 'new'}
            cls.vo = {'vo': 'tst'}
            cls.new_vo = {'vo': 'new'}
            if not vo_exists(**cls.new_vo):
                add_vo(description='Test', email='rucio@email.com', **cls.new_vo)

            # Setup accounts at two VOs so we can determine which VO we authenticated against
            usr_uuid = str(generate_uuid()).lower()[:16]
            cls.account_tst = 'tst-%s' % usr_uuid
            cls.account_new = 'new-%s' % usr_uuid
            add_account(cls.account_tst, 'USER', 'rucio@email.com', 'root', **cls.vo)
            add_account(cls.account_new, 'USER', 'rucio@email.com', 'root', **cls.new_vo)

>>>>>>> dd8cb760
        else:
            LOG.warning('multi_vo mode is not enabled. Running multi_vo tests in single_vo mode will result in failures.')
            cls.def_header = {}
            cls.vo_header = {}
            cls.new_header = {}
            cls.vo = {}
            cls.new_vo = {}
            cls.account_tst = ''
            cls.account_new = ''

    def test_auth_gss(self):
        """ MULTI VO (REST): Test gss authentication to multiple VOs """
        mw = []

        # Can't rely on `requests_kerberos` module being present, so get tokens from API instead
        token_tst = get_auth_token_gss('root', 'rucio-dev@CERN.CH', 'unknown', None, **self.vo).token
        token_new = get_auth_token_gss('root', 'rucio-dev@CERN.CH', 'unknown', None, **self.new_vo).token

        headers_tst = {'X-Rucio-Auth-Token': str(token_tst)}
        res_tst = TestApp(account_app.wsgifunc(*mw)).get('/', headers=headers_tst, expect_errors=True)
        assert_equal(res_tst.status, 200)
        accounts_tst = [parse_response(a)['account'] for a in res_tst.body.decode().split('\n')[:-1]]
        assert_not_equal(len(accounts_tst), 0)
        assert_in(self.account_tst, accounts_tst)
        assert_not_in(self.account_new, accounts_tst)

        headers_new = {'X-Rucio-Auth-Token': str(token_new)}
        res_new = TestApp(account_app.wsgifunc(*mw)).get('/', headers=headers_new, expect_errors=True)
        assert_equal(res_new.status, 200)
        accounts_new = [parse_response(a)['account'] for a in res_new.body.decode().split('\n')[:-1]]
        assert_not_equal(len(accounts_new), 0)
        assert_in(self.account_new, accounts_new)
        assert_not_in(self.account_tst, accounts_new)

    def test_auth_saml(self):
        """ MULTI VO (REST): Test saml authentication to multiple VOs """
        mw = []

        try:
            add_account_identity('ddmlab', 'SAML', 'root', 'rucio@email.com', 'root', **self.vo)
            add_account_identity('ddmlab', 'SAML', 'root', 'rucio@email.com', 'root', **self.new_vo)
        except Duplicate:
            pass  # Might already exist, can skip

        # Can't rely on `onelogin` module being present, so get tokens from API instead
        token_tst = get_auth_token_saml('root', 'ddmlab', 'unknown', None, **self.vo).token
        token_new = get_auth_token_saml('root', 'ddmlab', 'unknown', None, **self.new_vo).token

        headers_tst = {'X-Rucio-Auth-Token': str(token_tst)}
        res_tst = TestApp(account_app.wsgifunc(*mw)).get('/', headers=headers_tst, expect_errors=True)
        assert_equal(res_tst.status, 200)
        accounts_tst = [parse_response(a)['account'] for a in res_tst.body.decode().split('\n')[:-1]]
        assert_not_equal(len(accounts_tst), 0)
        assert_in(self.account_tst, accounts_tst)
        assert_not_in(self.account_new, accounts_tst)

        headers_new = {'X-Rucio-Auth-Token': str(token_new)}
        res_new = TestApp(account_app.wsgifunc(*mw)).get('/', headers=headers_new, expect_errors=True)
        assert_equal(res_new.status, 200)
        accounts_new = [parse_response(a)['account'] for a in res_new.body.decode().split('\n')[:-1]]
        assert_not_equal(len(accounts_new), 0)
        assert_in(self.account_new, accounts_new)
        assert_not_in(self.account_tst, accounts_new)

    def test_auth_ssh(self):
        """ MULTI VO (REST): Test ssh authentication to multiple VOs """
        mw = []

        try:
            add_account_identity(PUBLIC_KEY, 'SSH', 'root', 'rucio@email.com', 'root', **self.vo)
            add_account_identity(PUBLIC_KEY, 'SSH', 'root', 'rucio@email.com', 'root', **self.new_vo)
        except Duplicate:
            pass  # Might already exist, can skip

        headers_tst = {'X-Rucio-Account': 'root'}
        headers_tst.update(self.vo_header)
        res_tst = TestApp(auth_app.wsgifunc(*mw)).get('/ssh_challenge_token', headers=headers_tst, expect_errors=True)
        assert_equal(res_tst.status, 200)
        challenge_tst = str(res_tst.header('X-Rucio-SSH-Challenge-Token'))
        headers_tst.update({'X-Rucio-SSH-Signature': ssh_sign(PRIVATE_KEY, challenge_tst)})
        res_tst = TestApp(auth_app.wsgifunc(*mw)).get('/ssh', headers=headers_tst, expect_errors=True)
        assert_equal(res_tst.status, 200)
        token_tst = str(res_tst.header('X-Rucio-Auth-Token'))

        headers_new = {'X-Rucio-Account': 'root'}
        headers_new.update(self.new_header)
        res_new = TestApp(auth_app.wsgifunc(*mw)).get('/ssh_challenge_token', headers=headers_new, expect_errors=True)
        assert_equal(res_new.status, 200)
        challenge_tst = str(res_new.header('X-Rucio-SSH-Challenge-Token'))
        headers_new.update({'X-Rucio-SSH-Signature': ssh_sign(PRIVATE_KEY, challenge_tst)})
        res_new = TestApp(auth_app.wsgifunc(*mw)).get('/ssh', headers=headers_new, expect_errors=True)
        assert_equal(res_new.status, 200)
        token_new = str(res_new.header('X-Rucio-Auth-Token'))

        headers_tst = {'X-Rucio-Auth-Token': str(token_tst)}
        res_tst = TestApp(account_app.wsgifunc(*mw)).get('/', headers=headers_tst, expect_errors=True)
        assert_equal(res_tst.status, 200)
        accounts_tst = [parse_response(a)['account'] for a in res_tst.body.decode().split('\n')[:-1]]
        assert_not_equal(len(accounts_tst), 0)
        assert_in(self.account_tst, accounts_tst)
        assert_not_in(self.account_new, accounts_tst)

        headers_new = {'X-Rucio-Auth-Token': str(token_new)}
        res_new = TestApp(account_app.wsgifunc(*mw)).get('/', headers=headers_new, expect_errors=True)
        assert_equal(res_new.status, 200)
        accounts_new = [parse_response(a)['account'] for a in res_new.body.decode().split('\n')[:-1]]
        assert_not_equal(len(accounts_new), 0)
        assert_in(self.account_new, accounts_new)
        assert_not_in(self.account_tst, accounts_new)

    def test_auth_userpass(self):
        """ MULTI VO (REST): Test userpass authentication to multiple VOs """
        mw = []

        headers_tst = {'X-Rucio-Account': 'root', 'X-Rucio-Username': 'ddmlab', 'X-Rucio-Password': 'secret'}
        headers_tst.update(self.vo_header)
        res_tst = TestApp(auth_app.wsgifunc(*mw)).get('/userpass', headers=headers_tst, expect_errors=True)
        assert_equal(res_tst.status, 200)
        token_tst = str(res_tst.header('X-Rucio-Auth-Token'))

        headers_new = {'X-Rucio-Account': 'root', 'X-Rucio-Username': 'ddmlab', 'X-Rucio-Password': 'secret'}
        headers_new.update(self.new_header)
        res_new = TestApp(auth_app.wsgifunc(*mw)).get('/userpass', headers=headers_new, expect_errors=True)
        assert_equal(res_new.status, 200)
        token_new = str(res_new.header('X-Rucio-Auth-Token'))

        headers_tst = {'X-Rucio-Auth-Token': str(token_tst)}
        res_tst = TestApp(account_app.wsgifunc(*mw)).get('/', headers=headers_tst, expect_errors=True)
        assert_equal(res_tst.status, 200)
        accounts_tst = [parse_response(a)['account'] for a in res_tst.body.decode().split('\n')[:-1]]
        assert_not_equal(len(accounts_tst), 0)
        assert_in(self.account_tst, accounts_tst)
        assert_not_in(self.account_new, accounts_tst)

        headers_new = {'X-Rucio-Auth-Token': str(token_new)}
        res_new = TestApp(account_app.wsgifunc(*mw)).get('/', headers=headers_new, expect_errors=True)
        assert_equal(res_new.status, 200)
        accounts_new = [parse_response(a)['account'] for a in res_new.body.decode().split('\n')[:-1]]
        assert_not_equal(len(accounts_new), 0)
        assert_in(self.account_new, accounts_new)
        assert_not_in(self.account_tst, accounts_new)

    def test_auth_x509(self):
        """ MULTI VO (REST): Test X509 authentication to multiple VOs """
        mw = []

        # TestApp doesn't support `cert` argument, so get tokens from API instead
        token_tst = get_auth_token_x509('root', '/CN=Rucio User', 'unknown', None, **self.vo).token
        token_new = get_auth_token_x509('root', '/CN=Rucio User', 'unknown', None, **self.new_vo).token

        headers_tst = {'X-Rucio-Auth-Token': str(token_tst)}
        res_tst = TestApp(account_app.wsgifunc(*mw)).get('/', headers=headers_tst, expect_errors=True)
        assert_equal(res_tst.status, 200)
        accounts_tst = [parse_response(a)['account'] for a in res_tst.body.decode().split('\n')[:-1]]
        assert_not_equal(len(accounts_tst), 0)
        assert_in(self.account_tst, accounts_tst)
        assert_not_in(self.account_new, accounts_tst)

        headers_new = {'X-Rucio-Auth-Token': str(token_new)}
        res_new = TestApp(account_app.wsgifunc(*mw)).get('/', headers=headers_new, expect_errors=True)
        assert_equal(res_new.status, 200)
        accounts_new = [parse_response(a)['account'] for a in res_new.body.decode().split('\n')[:-1]]
        assert_not_equal(len(accounts_new), 0)
        assert_in(self.account_new, accounts_new)
        assert_not_in(self.account_tst, accounts_new)

    def test_list_vos_success(self):
        """ MULTI VO (REST): Test list VOs through REST layer succeeds """
        mw = []

        headers1 = {'X-Rucio-Account': 'super_root', 'X-Rucio-Username': 'ddmlab', 'X-Rucio-Password': 'secret'}
        headers1.update(self.def_header)
        res1 = TestApp(auth_app.wsgifunc(*mw)).get('/userpass', headers=headers1, expect_errors=True)

        assert_equal(res1.status, 200)
        token = str(res1.header('X-Rucio-Auth-Token'))

        headers2 = {'X-Rucio-Auth-Token': str(token)}
        res2 = TestApp(vo_app.wsgifunc(*mw)).get('/', headers=headers2, expect_errors=True)
        assert_equal(res2.status, 200)
        vo_dicts = [parse_response(r) for r in res2.body.decode().split('\n')[:-1]]
        assert_not_equal(len(vo_dicts), 0)
        for vo_dict in vo_dicts:
            assert_is_not_none(vo_dict['vo'])
            assert_is_not_none(vo_dict['email'])
            assert_is_not_none(vo_dict['description'])
            assert_is_not_none(vo_dict['created_at'])
            assert_is_not_none(vo_dict['updated_at'])

    def test_list_vos_denied(self):
        """ MULTI VO (REST): Test list VOs through REST layer raises AccessDenied """
        mw = []

        headers1 = {'X-Rucio-Account': 'root', 'X-Rucio-Username': 'ddmlab', 'X-Rucio-Password': 'secret'}
        headers1.update(self.vo_header)
        res1 = TestApp(auth_app.wsgifunc(*mw)).get('/userpass', headers=headers1, expect_errors=True)

        assert_equal(res1.status, 200)
        token = str(res1.header('X-Rucio-Auth-Token'))

        headers2 = {'X-Rucio-Auth-Token': str(token)}
        res2 = TestApp(vo_app.wsgifunc(*mw)).get('/', headers=headers2, expect_errors=True)
        assert_equal(res2.status, 401)

    def test_list_vos_unsupported(self):
        """ MULTI VO (REST): Test list VOs through REST layer raises UnsupportedOperation """
        mw = []

        headers1 = {'X-Rucio-Account': 'super_root', 'X-Rucio-Username': 'ddmlab', 'X-Rucio-Password': 'secret'}
        headers1.update(self.def_header)
        res1 = TestApp(auth_app.wsgifunc(*mw)).get('/userpass', headers=headers1, expect_errors=True)

        assert_equal(res1.status, 200)
        token = str(res1.header('X-Rucio-Auth-Token'))

        try:
            config_set('common', 'multi_vo', 'False')
            headers2 = {'X-Rucio-Auth-Token': str(token)}
            res2 = TestApp(vo_app.wsgifunc(*mw)).get('/', headers=headers2, expect_errors=True)
            assert_equal(res2.status, 409)

            config_remove_option('common', 'multi_vo')
            headers2 = {'X-Rucio-Auth-Token': str(token)}
            res2 = TestApp(vo_app.wsgifunc(*mw)).get('/', headers=headers2, expect_errors=True)
            assert_equal(res2.status, 409)

        finally:
            # Make sure we don't leave the config changed due to a test failure
            if self.vo:
                config_set('common', 'multi_vo', 'True')
            else:
                config_remove_option('common', 'multi_vo')

    def test_add_vo_denied(self):
        """ MULTI VO (REST): Test adding VO through REST layer raises AccessDenied """
        mw = []

        headers1 = {'X-Rucio-Account': 'root', 'X-Rucio-Username': 'ddmlab', 'X-Rucio-Password': 'secret'}
        headers1.update(self.vo_header)
        res1 = TestApp(auth_app.wsgifunc(*mw)).get('/userpass', headers=headers1, expect_errors=True)

        assert_equal(res1.status, 200)
        token = str(res1.header('X-Rucio-Auth-Token'))

        params = {'email': 'rucio@email.com', 'decription': 'Try adding with root'}
        headers2 = {'X-Rucio-Auth-Token': str(token)}
        res2 = TestApp(vo_app.wsgifunc(*mw)).post('/' + self.vo['vo'], headers=headers2, expect_errors=True, params=dumps(params))
        assert_equal(res2.status, 401)

    def test_add_vo_unsupported(self):
        """ MULTI VO (REST): Test adding VO through REST layer raises UnsupportedOperation """
        mw = []

        headers1 = {'X-Rucio-Account': 'super_root', 'X-Rucio-Username': 'ddmlab', 'X-Rucio-Password': 'secret'}
        headers1.update(self.def_header)
        res1 = TestApp(auth_app.wsgifunc(*mw)).get('/userpass', headers=headers1, expect_errors=True)

        assert_equal(res1.status, 200)
        token = str(res1.header('X-Rucio-Auth-Token'))

        params = {'email': 'rucio@email.com', 'decription': 'Try adding in single vo mode'}
        try:
            config_set('common', 'multi_vo', 'False')
            headers2 = {'X-Rucio-Auth-Token': str(token)}
            res2 = TestApp(vo_app.wsgifunc(*mw)).post('/' + self.vo['vo'], headers=headers2, expect_errors=True, params=dumps(params))
            assert_equal(res2.status, 409)

            config_remove_option('common', 'multi_vo')
            headers2 = {'X-Rucio-Auth-Token': str(token)}
            res2 = TestApp(vo_app.wsgifunc(*mw)).post('/' + self.vo['vo'], headers=headers2, expect_errors=True, params=dumps(params))
            assert_equal(res2.status, 409)

        finally:
            # Make sure we don't leave the config changed due to a test failure
            if self.vo:
                config_set('common', 'multi_vo', 'True')
            else:
                config_remove_option('common', 'multi_vo')

    def test_add_vo_duplicate(self):
        """ MULTI VO (REST): Test adding VO through REST layer raises Duplicate """
        mw = []

        headers1 = {'X-Rucio-Account': 'super_root', 'X-Rucio-Username': 'ddmlab', 'X-Rucio-Password': 'secret'}
        headers1.update(self.def_header)
        res1 = TestApp(auth_app.wsgifunc(*mw)).get('/userpass', headers=headers1, expect_errors=True)

        assert_equal(res1.status, 200)
        token = str(res1.header('X-Rucio-Auth-Token'))

        params = {'email': 'rucio@email.com', 'decription': 'Try adding duplicate'}
        headers2 = {'X-Rucio-Auth-Token': str(token)}
        res2 = TestApp(vo_app.wsgifunc(*mw)).post('/' + self.vo['vo'], headers=headers2, expect_errors=True, params=dumps(params))
        assert_equal(res2.status, 409)

    def test_update_vo_success(self):
        """ MULTI VO (REST): Test updating VO through REST layer succeeds """
        mw = []

        headers1 = {'X-Rucio-Account': 'super_root', 'X-Rucio-Username': 'ddmlab', 'X-Rucio-Password': 'secret'}
        headers1.update(self.def_header)
        res1 = TestApp(auth_app.wsgifunc(*mw)).get('/userpass', headers=headers1, expect_errors=True)

        assert_equal(res1.status, 200)
        token = str(res1.header('X-Rucio-Auth-Token'))

        params = {'email': generate_uuid(), 'description': generate_uuid()}
        headers2 = {'X-Rucio-Auth-Token': str(token)}
        res2 = TestApp(vo_app.wsgifunc(*mw)).put('/' + self.vo['vo'], headers=headers2, expect_errors=True, params=dumps(params))
        assert_equal(res2.status, 200)

        vo_update_success = False
        for v in vo_api.list_vos('super_root', 'def'):
            if v['vo'] == self.vo['vo']:
                assert_equal(params['email'], v['email'])
                assert_equal(params['description'], v['description'])
                vo_update_success = True
        assert_true(vo_update_success)

    def test_update_vo_denied(self):
        """ MULTI VO (REST): Test updating VO through REST layer raises AccessDenied """
        mw = []

        headers1 = {'X-Rucio-Account': 'root', 'X-Rucio-Username': 'ddmlab', 'X-Rucio-Password': 'secret'}
        headers1.update(self.vo_header)
        res1 = TestApp(auth_app.wsgifunc(*mw)).get('/userpass', headers=headers1, expect_errors=True)

        assert_equal(res1.status, 200)
        token = str(res1.header('X-Rucio-Auth-Token'))

        params = {'email': 'rucio@email.com', 'decription': 'Try updating with root'}
        headers2 = {'X-Rucio-Auth-Token': str(token)}
        res2 = TestApp(vo_app.wsgifunc(*mw)).put('/' + self.vo['vo'], headers=headers2, expect_errors=True, params=dumps(params))
        assert_equal(res2.status, 401)

    def test_update_vo_unsupported(self):
        """ MULTI VO (REST): Test updating VO through REST layer raises UnsupportedOperation """
        mw = []

        headers1 = {'X-Rucio-Account': 'super_root', 'X-Rucio-Username': 'ddmlab', 'X-Rucio-Password': 'secret'}
        headers1.update(self.def_header)
        res1 = TestApp(auth_app.wsgifunc(*mw)).get('/userpass', headers=headers1, expect_errors=True)

        assert_equal(res1.status, 200)
        token = str(res1.header('X-Rucio-Auth-Token'))

        params = {'email': 'rucio@email.com', 'decription': 'Try updating in single vo mode'}
        try:
            config_set('common', 'multi_vo', 'False')
            headers2 = {'X-Rucio-Auth-Token': str(token)}
            res2 = TestApp(vo_app.wsgifunc(*mw)).put('/' + self.vo['vo'], headers=headers2, expect_errors=True, params=dumps(params))
            assert_equal(res2.status, 409)

            config_remove_option('common', 'multi_vo')
            headers2 = {'X-Rucio-Auth-Token': str(token)}
            res2 = TestApp(vo_app.wsgifunc(*mw)).put('/' + self.vo['vo'], headers=headers2, expect_errors=True, params=dumps(params))
            assert_equal(res2.status, 409)

        finally:
            # Make sure we don't leave the config changed due to a test failure
            if self.vo:
                config_set('common', 'multi_vo', 'True')
            else:
                config_remove_option('common', 'multi_vo')

    def test_update_vo_not_found(self):
        """ MULTI VO (REST): Test updating VO through REST layer raises VONotFound """
        mw = []

        headers1 = {'X-Rucio-Account': 'super_root', 'X-Rucio-Username': 'ddmlab', 'X-Rucio-Password': 'secret'}
        headers1.update(self.def_header)
        res1 = TestApp(auth_app.wsgifunc(*mw)).get('/userpass', headers=headers1, expect_errors=True)

        assert_equal(res1.status, 200)
        token = str(res1.header('X-Rucio-Auth-Token'))

        params = {'email': 'rucio@email.com', 'decription': 'Try updating non-existent'}
        headers2 = {'X-Rucio-Auth-Token': str(token)}
        res2 = TestApp(vo_app.wsgifunc(*mw)).put('/000', headers=headers2, expect_errors=True, params=dumps(params))
        assert_equal(res2.status, 404)

    def test_recover_vo_success(self):
        """ MULTI VO (REST): Test recovering VO through REST layer succeeds """
        mw = []

        headers1 = {'X-Rucio-Account': 'super_root', 'X-Rucio-Username': 'ddmlab', 'X-Rucio-Password': 'secret'}
        headers1.update(self.def_header)
        res1 = TestApp(auth_app.wsgifunc(*mw)).get('/userpass', headers=headers1, expect_errors=True)

        assert_equal(res1.status, 200)
        token = str(res1.header('X-Rucio-Auth-Token'))

        identity_key = ''.join(choice(ascii_lowercase) for x in range(10))
        params = {'identity': identity_key, 'authtype': 'userpass', 'email': 'rucio@email.com', 'password': 'password'}
        headers2 = {'X-Rucio-Auth-Token': str(token)}
        res2 = TestApp(vo_app.wsgifunc(*mw)).post('/' + self.vo['vo'] + '/recover', headers=headers2, expect_errors=True, params=dumps(params))
        assert_equal(res2.status, 201)

        assert_in('root', list_accounts_for_identity(identity_key=identity_key, id_type='userpass'))

    def test_recover_vo_denied(self):
        """ MULTI VO (REST): Test recovering VO through REST layer raises AccessDenied """
        mw = []

        headers1 = {'X-Rucio-Account': 'root', 'X-Rucio-Username': 'ddmlab', 'X-Rucio-Password': 'secret'}
        headers1.update(self.vo_header)
        res1 = TestApp(auth_app.wsgifunc(*mw)).get('/userpass', headers=headers1, expect_errors=True)

        assert_equal(res1.status, 200)
        token = str(res1.header('X-Rucio-Auth-Token'))

        identity_key = ''.join(choice(ascii_lowercase) for x in range(10))
        params = {'identity': identity_key, 'authtype': 'userpass', 'email': 'rucio@email.com', 'password': 'password'}
        headers2 = {'X-Rucio-Auth-Token': str(token)}
        res2 = TestApp(vo_app.wsgifunc(*mw)).post('/' + self.vo['vo'] + '/recover', headers=headers2, expect_errors=True, params=dumps(params))
        assert_equal(res2.status, 401)


class TestMultiVoClients(object):

    @classmethod
    def setUpClass(cls):
        if config_get_bool('common', 'multi_vo', raise_exception=False, default=False):
            cls.vo = {'vo': config_get('client', 'vo', raise_exception=False, default='tst')}
            cls.new_vo = {'vo': 'new'}
            if not vo_exists(**cls.new_vo):
                add_vo(description='Test', email='rucio@email.com', **cls.new_vo)
        else:
            LOG.warning('multi_vo mode is not enabled. Running multi_vo tests in single_vo mode will result in failures.')
            cls.vo = {}
            cls.new_vo = {}

    def test_get_vo_from_config(self):
        """ MULTI VO (CLIENT): Get vo from config file when starting clients """
        # Start clients with vo explicitly set to None
        replica_client = ReplicaClient(vo=None)
        client = Client(vo=None)
        upload_client = UploadClient(_client=client)
        # Check the vo has been got from the config file
        assert_equal(replica_client.vo, self.vo['vo'])
        assert_equal(upload_client.client.vo, self.vo['vo'])

    def test_accounts_at_different_vos(self):
        """ MULTI VO (CLIENT): Test that accounts from 2nd vo don't interfere """
        account_client = AccountClient()
        usr_uuid = str(generate_uuid()).lower()[:16]
        tst = 'tst-%s' % usr_uuid
        new = 'new-%s' % usr_uuid
        shr = 'shr-%s' % usr_uuid
        account_client.add_account(tst, 'USER', 'rucio@email.com')
        account_client.add_account(shr, 'USER', 'rucio@email.com')
        add_account(new, 'USER', 'rucio@email.com', 'root', **self.new_vo)
        add_account(shr, 'USER', 'rucio@email.com', 'root', **self.new_vo)
        account_list_tst = [a['account'] for a in account_client.list_accounts()]
        account_list_new = [a['account'] for a in list_accounts(filter={}, **self.new_vo)]
        assert_true(tst in account_list_tst)
        assert_false(new in account_list_tst)
        assert_true(shr in account_list_tst)
        assert_false(tst in account_list_new)
        assert_true(new in account_list_new)
        assert_true(shr in account_list_new)

    def test_dids_at_different_vos(self):
        """ MULTI VO (CLIENT): Test that dids from 2nd vo don't interfere """
        scope_uuid = str(generate_uuid()).lower()[:16]
        scope = 'shr_%s' % scope_uuid
        add_scope(scope, 'root', 'root', **self.vo)
        add_scope(scope, 'root', 'root', **self.new_vo)
        did_client = DIDClient()
        did_uuid = str(generate_uuid()).lower()[:16]
        tst = 'tstset_%s' % did_uuid
        new = 'newset_%s' % did_uuid
        shr = 'shrset_%s' % did_uuid
        did_client.add_did(scope, tst, 'DATASET')
        did_client.add_did(scope, shr, 'DATASET')
        add_did(scope, new, 'DATASET', 'root', **self.new_vo)
        add_did(scope, shr, 'DATASET', 'root', **self.new_vo)
        did_list_tst = list(did_client.list_dids(scope, {}))
        did_list_new = list(list_dids(scope, {}, **self.new_vo))
        assert_true(tst in did_list_tst)
        assert_false(new in did_list_tst)
        assert_true(shr in did_list_tst)
        assert_false(tst in did_list_new)
        assert_true(new in did_list_new)
        assert_true(shr in did_list_new)

    def test_rses_at_different_vos(self):
        """ MULTI VO (CLIENT): Test that RSEs from 2nd vo don't interfere """
        # Set up RSEs at two VOs
        rse_client = RSEClient()
        rse_str = ''.join(choice(ascii_uppercase) for x in range(10))
        tst = 'TST_%s' % rse_str
        new = 'NEW_%s' % rse_str
        shr = 'SHR_%s' % rse_str
        rse_client.add_rse(tst)
        rse_client.add_rse(shr)
        add_rse(new, 'root', **self.new_vo)
        shr_id_new_original = add_rse(shr, 'root', **self.new_vo)  # Accurate rse_id for shared RSE at 'new'

        # Check the cached rse-id from each VO does not interfere
        shr_id_tst = get_rse_id(shr, **self.vo)
        shr_id_new = get_rse_id(shr, **self.new_vo)
        assert_equal(shr_id_new, shr_id_new_original)
        assert_not_equal(shr_id_new, shr_id_tst)

        # Check that when listing RSEs we only get RSEs for our VO
        rse_list_tst = [r['rse'] for r in rse_client.list_rses()]
        rse_list_new = [r['rse'] for r in list_rses(filters={}, **self.new_vo)]
        assert_true(tst in rse_list_tst)
        assert_false(new in rse_list_tst)
        assert_true(shr in rse_list_tst)
        assert_false(tst in rse_list_new)
        assert_true(new in rse_list_new)
        assert_true(shr in rse_list_new)

        # Check the cached attribute-value results do not interfere and only give results from the appropriate VO
        attribute_value = generate_uuid()
        add_rse_attribute(new, 'test', attribute_value, 'root', **self.new_vo)
        rses_tst_1 = list(get_rses_with_attribute_value('test', attribute_value, 'test', **self.vo))
        rses_new_1 = list(get_rses_with_attribute_value('test', attribute_value, 'test', **self.new_vo))
        rses_tst_2 = list(get_rses_with_attribute_value('test', attribute_value, 'test', **self.vo))
        rses_new_2 = list(get_rses_with_attribute_value('test', attribute_value, 'test', **self.new_vo))
        assert_equal(len(rses_tst_1), 0)
        assert_not_equal(len(rses_new_1), 0)
        assert_equal(len(rses_tst_2), 0)
        assert_not_equal(len(rses_new_2), 0)

    def test_scopes_at_different_vos(self):
        """ MULTI VO (CLIENT): Test that scopes from 2nd vo don't interfere """
        scope_client = ScopeClient()
        scope_uuid = str(generate_uuid()).lower()[:16]
        tst = 'tst_%s' % scope_uuid
        new = 'new_%s' % scope_uuid
        shr = 'shr_%s' % scope_uuid
        scope_client.add_scope('root', tst)
        scope_client.add_scope('root', shr)
        add_scope(new, 'root', 'root', **self.new_vo)
        add_scope(shr, 'root', 'root', **self.new_vo)
        scope_list_tst = list(scope_client.list_scopes())
        scope_list_new = list(list_scopes(filter={}, **self.new_vo))
        assert_true(tst in scope_list_tst)
        assert_false(new in scope_list_tst)
        assert_true(shr in scope_list_tst)
        assert_false(tst in scope_list_new)
        assert_true(new in scope_list_new)
        assert_true(shr in scope_list_new)

    def test_subscriptions_at_different_vos(self):
        """ MULTI VO (CLIENT): Test that subscriptions from 2nd vo don't interfere """

        account_client = AccountClient()
        usr_uuid = str(generate_uuid()).lower()[:16]
        shr_acc = 'shr-%s' % usr_uuid
        account_client.add_account(shr_acc, 'USER', 'rucio@email.com')
        add_account(shr_acc, 'USER', 'rucio@email.com', 'root', **self.new_vo)

        scope_client = ScopeClient()
        scope_uuid = str(generate_uuid()).lower()[:16]
        tst_scope = 'tst_%s' % scope_uuid
        new_scope = 'new_%s' % scope_uuid
        scope_client.add_scope('root', tst_scope)
        add_scope(new_scope, 'root', 'root', **self.new_vo)

        did_client = DIDClient()
        did_uuid = str(generate_uuid()).lower()[:16]
        tst_did = 'tstset_%s' % did_uuid
        new_did = 'newset_%s' % did_uuid

        rse_client = RSEClient()
        rse_str = ''.join(choice(ascii_uppercase) for x in range(10))
        tst_rse1 = 'TST1_%s' % rse_str
        tst_rse2 = 'TST2_%s' % rse_str
        new_rse1 = 'NEW1_%s' % rse_str
        new_rse2 = 'NEW2_%s' % rse_str
        rse_client.add_rse(tst_rse1)
        rse_client.add_rse(tst_rse2)
        add_rse(new_rse1, 'root', **self.new_vo)
        add_rse(new_rse2, 'root', **self.new_vo)

        acc_lim_client = AccountLimitClient()
        acc_lim_client.set_local_account_limit(shr_acc, tst_rse1, 10)
        acc_lim_client.set_local_account_limit(shr_acc, tst_rse2, 10)
        set_local_account_limit(shr_acc, new_rse1, 10, 'root', **self.new_vo)
        set_local_account_limit(shr_acc, new_rse2, 10, 'root', **self.new_vo)

        did_client.add_did(tst_scope, tst_did, 'DATASET', rse=tst_rse1)
        add_did(new_scope, new_did, 'DATASET', 'root', rse=new_rse1, **self.new_vo)

        sub_client = SubscriptionClient()
        sub_str = generate_uuid()
        tst_sub = 'tstsub_' + sub_str
        new_sub = 'newsub_' + sub_str
        shr_sub = 'shrsub_' + sub_str

        tst_sub_id = sub_client.add_subscription(tst_sub, shr_acc, {'scope': [tst_scope]},
                                                 [{'copies': 1, 'rse_expression': tst_rse2, 'weight': 0,
                                                   'activity': 'User Subscriptions'}],
                                                 '', None, 0, 0)
        shr_tst_sub_id = sub_client.add_subscription(shr_sub, shr_acc, {'scope': [tst_scope]},
                                                     [{'copies': 1, 'rse_expression': tst_rse2, 'weight': 0,
                                                       'activity': 'User Subscriptions'}],
                                                     '', None, 0, 0)

        new_sub_id = add_subscription(new_sub, shr_acc, {'scope': [new_scope]},
                                      [{'copies': 1, 'rse_expression': new_rse2, 'weight': 0, 'activity': 'User Subscriptions'}],
                                      '', False, 0, 0, 3, 'root', **self.new_vo)
        shr_new_sub_id = add_subscription(shr_sub, shr_acc, {'scope': [new_scope]},
                                          [{'copies': 1, 'rse_expression': new_rse2, 'weight': 0, 'activity': 'User Subscriptions'}],
                                          '', False, 0, 0, 3, 'root', **self.new_vo)

        tst_subs = [s['id'] for s in sub_client.list_subscriptions()]
        assert_in(tst_sub_id, tst_subs)
        assert_in(shr_tst_sub_id, tst_subs)
        assert_not_in(new_sub_id, tst_subs)
        assert_not_in(shr_new_sub_id, tst_subs)

        new_subs = [s['id'] for s in list_subscriptions(**self.new_vo)]
        assert_in(new_sub_id, new_subs)
        assert_in(shr_new_sub_id, new_subs)
        assert_not_in(tst_sub_id, new_subs)
        assert_not_in(shr_tst_sub_id, new_subs)

        shr_tst_subs = [s['id'] for s in sub_client.list_subscriptions(name=shr_sub)]
        assert_in(shr_tst_sub_id, shr_tst_subs)
        assert_not_in(shr_new_sub_id, shr_tst_subs)

        shr_new_subs = [s['id'] for s in list_subscriptions(name=shr_sub, **self.new_vo)]
        assert_in(shr_new_sub_id, shr_new_subs)
        assert_not_in(shr_tst_sub_id, shr_new_subs)

        acc_tst_subs = [s['id'] for s in sub_client.list_subscriptions(account=shr_acc)]
        assert_in(tst_sub_id, acc_tst_subs)
        assert_in(shr_tst_sub_id, acc_tst_subs)
        assert_not_in(new_sub_id, acc_tst_subs)
        assert_not_in(shr_new_sub_id, acc_tst_subs)

        acc_new_subs = [s['id'] for s in list_subscriptions(account=shr_acc, **self.new_vo)]
        assert_in(new_sub_id, acc_new_subs)
        assert_in(shr_new_sub_id, acc_new_subs)
        assert_not_in(tst_sub_id, acc_new_subs)
        assert_not_in(shr_tst_sub_id, acc_new_subs)

    def test_account_counters_at_different_vos(self):
        """ MULTI VO (CLIENT): Test that account counters from 2nd vo don't interfere """

        session = db_session.get_session()

        # add some RSEs to test create_counters_for_new_account
        rse_client = RSEClient()
        rse_str = ''.join(choice(ascii_uppercase) for x in range(10))
        tst_rse1 = 'TST1_%s' % rse_str
        new_rse1 = 'NEW1_%s' % rse_str
        rse_client.add_rse(tst_rse1)
        add_rse(new_rse1, 'root', **self.new_vo)

        # add an account - should have counters created for RSEs on the same VO
        usr_uuid = str(generate_uuid()).lower()[:16]
        new_acc_str = 'shr-%s' % usr_uuid
        new_acc = InternalAccount(new_acc_str, **self.new_vo)
        add_account(new_acc_str, 'USER', 'rucio@email.com', 'root', **self.new_vo)

        query = session.query(models.AccountUsage.account, models.AccountUsage.rse_id).\
            distinct(models.AccountUsage.account, models.AccountUsage.rse_id).\
            filter_by(account=new_acc)
        acc_counters = list(query.all())

        assert_not_equal(0, len(acc_counters))
        for counter in acc_counters:
            rse_id = counter[1]
            vo = get_rse_vo(rse_id)
            assert_equal(vo, self.new_vo['vo'])

        # add an RSE - should have counters created for accounts on the same VO
        new_rse2 = 'NEW2_' + rse_str
        new_rse2_id = add_rse(new_rse2, 'root', **self.new_vo)

        query = session.query(models.AccountUsage.account, models.AccountUsage.rse_id).\
            distinct(models.AccountUsage.account, models.AccountUsage.rse_id).\
            filter_by(rse_id=new_rse2_id)
        rse_counters = list(query.all())

        assert_not_equal(0, len(rse_counters))
        for counter in rse_counters:
            account = counter[0]
            assert_equal(account.vo, self.new_vo['vo'])

        # make sure we can't add counters to mismatching VO combinations later
        tst_rse1_id = get_rse_id(tst_rse1, **self.vo)
        with assert_raises(InputValidationError):
            increase(tst_rse1_id, new_acc, 1, 10)

        # force update with mismatching VO combination
        models.UpdatedAccountCounter(account=new_acc, rse_id=tst_rse1_id, files=1, bytes=10).save(session=session)
        with assert_raises(NoResultFound):
            update_account_counter(new_acc, tst_rse1_id)
        session.query(models.UpdatedAccountCounter).filter_by(rse_id=tst_rse1_id, account=new_acc).delete(synchronize_session=False)

        session.commit()


class TestMultiVOBinRucio():

    @classmethod
    def setUpClass(cls):
        if config_get_bool('common', 'multi_vo', raise_exception=False, default=False):
            cls.vo = {'vo': config_get('client', 'vo', raise_exception=False, default='tst')}
            cls.new_vo = {'vo': 'new'}
            cls.fake_vo = {'vo': 'fke'}
            if not vo_exists(**cls.new_vo):
                add_vo(description='Test', email='rucio@email.com', **cls.new_vo)

            # Setup RSEs at two VOs so we can determine which VO we authenticated against
            rse_str = ''.join(choice(ascii_uppercase) for x in range(10))
            cls.rse_tst = 'TST_%s' % rse_str
            cls.rse_new = 'NEW_%s' % rse_str
            add_rse(cls.rse_tst, 'root', **cls.vo)
            add_rse(cls.rse_new, 'root', **cls.new_vo)

            try:
                remove(get_tmp_dir() + '/.rucio_root/auth_token_root@%s' % cls.vo['vo'])
            except OSError as e:
                if e.args[0] != 2:
                    raise e
            try:
                remove(get_tmp_dir() + '/.rucio_root/auth_token_root@%s' % cls.new_vo['vo'])
            except OSError as e:
                if e.args[0] != 2:
                    raise e

        else:
            LOG.warning('multi_vo mode is not enabled. Running multi_vo tests in single_vo mode will result in failures.')
            cls.vo = {}
            cls.new_vo = {}
            cls.fake_vo = {}
            cls.rse_tst = ''
            cls.rse_new = ''

        cls.marker = '$> '

    def test_vo_option_admin_cli(self):
        """ MULTI VO (USER): Test authentication to multiple VOs via the admin CLI """
        cmd = 'rucio-admin --vo %s rse list' % self.vo['vo']
        print(self.marker + cmd)
        exitcode, out, err = execute(cmd)
        print(out, )
        assert_in(self.rse_tst, out)
        assert_not_in(self.rse_new, out)

        cmd = 'rucio-admin --vo %s rse list' % self.new_vo['vo']
        print(self.marker + cmd)
        exitcode, out, err = execute(cmd)
        print(out, )
        assert_not_in(self.rse_tst, out)
        assert_in(self.rse_new, out)

        cmd = 'rucio-admin --vo %s rse list' % self.fake_vo['vo']
        print(self.marker + cmd)
        exitcode, out, err = execute(cmd)
        print(out, err)
        assert_equal(len(out), 0)
        assert_in('cannot get auth_token', err)

        cmd = 'rucio-admin rse list'
        print(self.marker + cmd)
        exitcode, out, err = execute(cmd)
        print(out, )
        assert_in(self.rse_tst, out)
        assert_not_in(self.rse_new, out)

    def test_vo_option_cli(self):
        """ MULTI VO (USER): Test authentication to multiple VOs via the CLI """
        cmd = 'rucio --vo %s list-rses' % self.vo['vo']
        print(self.marker + cmd)
        exitcode, out, err = execute(cmd)
        print(out, )
        assert_in(self.rse_tst, out)
        assert_not_in(self.rse_new, out)

        cmd = 'rucio --vo %s list-rses' % self.new_vo['vo']
        print(self.marker + cmd)
        exitcode, out, err = execute(cmd)
        print(out, )
        assert_not_in(self.rse_tst, out)
        assert_in(self.rse_new, out)

        cmd = 'rucio --vo %s list-rses' % self.fake_vo['vo']
        print(self.marker + cmd)
        exitcode, out, err = execute(cmd)
        print(out, err)
        assert_equal(len(out), 0)
        assert_in('cannot get auth_token', err)

        cmd = 'rucio list-rses'
        print(self.marker + cmd)
        exitcode, out, err = execute(cmd)
        print(out, )
        assert_in(self.rse_tst, out)
        assert_not_in(self.rse_new, out)


class TestMultiVODaemons(object):

    @classmethod
    def setUpClass(cls):
        if config_get_bool('common', 'multi_vo', raise_exception=False, default=False):
            cls.vo = {'vo': config_get('client', 'vo', raise_exception=False, default='tst')}
            cls.new_vo = {'vo': 'new'}
            if not vo_exists(**cls.new_vo):
                add_vo(description='Test', email='rucio@email.com', **cls.new_vo)
        else:
            LOG.warning('multi_vo mode is not enabled. Running multi_vo tests in single_vo mode will result in failures.')
            cls.vo = {}
            cls.new_vo = {}

    def test_automatix(self):
        """ MULTI VO (DAEMON): Test that automatix runs on a single VO """
        scope_client = ScopeClient()
        scope_uuid = str(generate_uuid()).lower()[:16]
        shr_scope = 'shr_%s' % scope_uuid
        scope_client.add_scope('root', shr_scope)
        add_scope(shr_scope, 'root', 'root', **self.new_vo)

        rse_client = RSEClient()
        rse_str = ''.join(choice(ascii_uppercase) for x in range(10))
        shr_rse = 'SHR_%s' % rse_str
        mock_protocol = {'scheme': 'MOCK',
                         'hostname': 'localhost',
                         'port': 123,
                         'prefix': '/test/automatix',
                         'impl': 'rucio.rse.protocols.mock.Default',
                         'domains': {
                             'lan': {'read': 1,
                                     'write': 1,
                                     'delete': 1},
                             'wan': {'read': 1,
                                     'write': 1,
                                     'delete': 1}}}
        rse_client.add_rse(shr_rse)
        rse_client.add_rse_attribute(rse=shr_rse, key='verify_checksum', value=False)
        rse_client.add_protocol(shr_rse, mock_protocol)
        add_rse(shr_rse, 'root', **self.new_vo)
        add_rse_attribute(rse=shr_rse, key='verify_checksum', value=False, issuer='root', **self.new_vo)
        add_protocol(rse=shr_rse, data=mock_protocol, issuer='root', **self.new_vo)

        automatix(sites=[shr_rse], inputfile='/opt/rucio/etc/automatix.json', sleep_time=30, account='root', once=True, scope=shr_scope)

        did_list_tst = list(DIDClient().list_dids(shr_scope, {}))
        did_list_new = list(list_dids(shr_scope, {}, **self.new_vo))
        assert_not_equal(len(did_list_tst), 0)
        assert_equal(len(did_list_new), 0)

        did_dicts = [{'scope': shr_scope, 'name': n} for n in did_list_tst]
        replicas_tst = list(ReplicaClient().list_replicas(did_dicts, rse_expression=shr_rse))
        replicas_new = list(list_replicas(did_dicts, rse_expression=shr_rse, **self.new_vo))
        assert_not_equal(len(replicas_tst), 0)
        assert_equal(len(replicas_new), 0)<|MERGE_RESOLUTION|>--- conflicted
+++ resolved
@@ -48,24 +48,16 @@
 from rucio.common.config import config_get, config_get_bool, config_remove_option, config_set
 from rucio.common.exception import AccessDenied, Duplicate, InputValidationError, UnsupportedAccountName, UnsupportedOperation
 from rucio.common.types import InternalAccount, InternalScope
-<<<<<<< HEAD
-from rucio.common.utils import generate_uuid, get_tmp_dir, parse_response
-=======
-from rucio.common.utils import generate_uuid, parse_response, ssh_sign
->>>>>>> dd8cb760
+from rucio.common.utils import generate_uuid, get_tmp_dir, parse_response, ssh_sign
 from rucio.core.account_counter import increase, update_account_counter
 from rucio.core.rse import get_rses_with_attribute_value, get_rse_id, get_rse_vo
 from rucio.core.rule import add_rule
 from rucio.core.vo import add_vo, vo_exists
 from rucio.daemons.automatix.automatix import automatix
 from rucio.db.sqla import models, session as db_session
-<<<<<<< HEAD
 from rucio.tests.common import execute
-from rucio.web.rest.vo import APP as vo_app
-=======
 from rucio.tests.test_authentication import PRIVATE_KEY, PUBLIC_KEY
 from rucio.web.rest.account import APP as account_app
->>>>>>> dd8cb760
 from rucio.web.rest.authentication import APP as auth_app
 from rucio.web.rest.vo import APP as vo_app
 
@@ -192,13 +184,9 @@
     def setUpClass(cls):
         if config_get_bool('common', 'multi_vo', raise_exception=False, default=False):
             cls.def_header = {'X-Rucio-VO': 'def'}
-<<<<<<< HEAD
             cls.vo_header = {'X-Rucio-VO': config_get('client', 'vo', raise_exception=False, default='tst')}
             cls.vo = {'vo': config_get('client', 'vo', raise_exception=False, default='tst')}
-=======
-            cls.vo_header = {'X-Rucio-VO': 'tst'}
             cls.new_header = {'X-Rucio-VO': 'new'}
-            cls.vo = {'vo': 'tst'}
             cls.new_vo = {'vo': 'new'}
             if not vo_exists(**cls.new_vo):
                 add_vo(description='Test', email='rucio@email.com', **cls.new_vo)
@@ -210,7 +198,6 @@
             add_account(cls.account_tst, 'USER', 'rucio@email.com', 'root', **cls.vo)
             add_account(cls.account_new, 'USER', 'rucio@email.com', 'root', **cls.new_vo)
 
->>>>>>> dd8cb760
         else:
             LOG.warning('multi_vo mode is not enabled. Running multi_vo tests in single_vo mode will result in failures.')
             cls.def_header = {}
