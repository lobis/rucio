# Copyright European Organization for Nuclear Research (CERN)
#
# Licensed under the Apache License, Version 2.0 (the "License");
# You may not use this file except in compliance with the License.
# You may obtain a copy of the License at
# http://www.apache.org/licenses/LICENSE-2.0
#
# Authors:
# - Martin Barisits, <martin.barisits@cern.ch>, 2014-2017
# - Mario Lassnig, <mario.lassnig@cern.ch>, 2014
# - Andrew Lister, <andrew.lister@stfc.ac.uk>, 2019
# - Brandon White, <bjwhite@fnal.gov>, 2019

from dogpile.cache import make_region
from hashlib import sha256

from rucio.common.types import InternalAccount, InternalScope
from rucio.common.utils import generate_uuid as uuid
from rucio.common.config import config_get
from rucio.core.account_limit import set_account_limit
from rucio.core.did import add_did, attach_dids
from rucio.core.lock import successful_transfer, failed_transfer, get_replica_locks
from rucio.core.replica import get_replica
from rucio.core.request import cancel_request_did
from rucio.core.rse import add_rse_attribute, add_rse, update_rse, get_rse_id
from rucio.core.rule import get_rule, add_rule
from rucio.daemons.judge.repairer import rule_repairer
from rucio.daemons.judge.evaluator import re_evaluator
from rucio.db.sqla.constants import DIDType, RuleState, ReplicaState
from rucio.db.sqla.session import get_session
from rucio.db.sqla import models
from rucio.tests.common import rse_name_generator
from rucio.tests.test_rule import create_files, tag_generator


class TestJudgeRepairer():

    @classmethod
    def setUpClass(cls):
        # Add test RSE
        cls.rse1 = 'MOCK'
        cls.rse3 = 'MOCK3'
        cls.rse4 = 'MOCK4'
        cls.rse5 = 'MOCK5'

        cls.rse1_id = get_rse_id(rse=cls.rse1)
        cls.rse3_id = get_rse_id(rse=cls.rse3)
        cls.rse4_id = get_rse_id(rse=cls.rse4)
        cls.rse5_id = get_rse_id(rse=cls.rse5)

        # Add Tags
        cls.T1 = tag_generator()
        cls.T2 = tag_generator()
        add_rse_attribute(cls.rse1_id, cls.T1, True)
        add_rse_attribute(cls.rse3_id, cls.T1, True)
        add_rse_attribute(cls.rse4_id, cls.T2, True)
        add_rse_attribute(cls.rse5_id, cls.T1, True)

        # Add fake weights
        add_rse_attribute(cls.rse1_id, "fakeweight", 10)
        add_rse_attribute(cls.rse3_id, "fakeweight", 0)
        add_rse_attribute(cls.rse4_id, "fakeweight", 0)
        add_rse_attribute(cls.rse5_id, "fakeweight", 0)

        # Add quota
        cls.jdoe = InternalAccount('jdoe')
        cls.root = InternalAccount('root')
        set_account_limit(cls.jdoe, cls.rse1_id, -1)
        set_account_limit(cls.jdoe, cls.rse3_id, -1)
        set_account_limit(cls.jdoe, cls.rse4_id, -1)
        set_account_limit(cls.jdoe, cls.rse5_id, -1)

        set_account_limit(cls.root, cls.rse1_id, -1)
        set_account_limit(cls.root, cls.rse3_id, -1)
        set_account_limit(cls.root, cls.rse4_id, -1)
        set_account_limit(cls.root, cls.rse5_id, -1)

    def test_to_repair_a_rule_with_NONE_grouping_whose_transfer_failed(self):
        """ JUDGE REPAIRER: Test to repair a rule with 1 failed transfer (lock)"""

        rule_repairer(once=True)  # Clean out the repairer
        scope = InternalScope('mock')
        files = create_files(3, scope, self.rse4_id, bytes=100)
        dataset = 'dataset_' + str(uuid())
        add_did(scope, dataset, DIDType.from_sym('DATASET'), self.jdoe)
        attach_dids(scope, dataset, files, self.jdoe)

        rule_id = add_rule(dids=[{'scope': scope, 'name': dataset}], account=self.jdoe, copies=1, rse_expression=self.T1, grouping='NONE', weight=None, lifetime=None, locked=False, subscription_id=None)[0]

        failed_rse_id = get_replica_locks(scope=files[2]['scope'], name=files[2]['name'])[0].rse_id
        assert(get_replica(scope=files[2]['scope'], name=files[2]['name'], rse_id=failed_rse_id)['state'] == ReplicaState.COPYING)
        assert(get_replica(scope=files[2]['scope'], name=files[2]['name'], rse_id=failed_rse_id)['lock_cnt'] == 1)

        successful_transfer(scope=scope, name=files[0]['name'], rse_id=get_replica_locks(scope=files[0]['scope'], name=files[2]['name'])[0].rse_id, nowait=False)
        successful_transfer(scope=scope, name=files[1]['name'], rse_id=get_replica_locks(scope=files[1]['scope'], name=files[2]['name'])[0].rse_id, nowait=False)
        failed_transfer(scope=scope, name=files[2]['name'], rse_id=get_replica_locks(scope=files[2]['scope'], name=files[2]['name'])[0].rse_id)

        assert(rule_id == get_rule(rule_id)['id'].replace('-', '').lower())
        assert(RuleState.STUCK == get_rule(rule_id)['state'])
        rule_repairer(once=True)
        assert(RuleState.REPLICATING == get_rule(rule_id)['state'])
        assert(get_replica(scope=files[2]['scope'], name=files[2]['name'], rse_id=failed_rse_id)['state'] == ReplicaState.UNAVAILABLE)
        assert(get_replica(scope=files[2]['scope'], name=files[2]['name'], rse_id=failed_rse_id)['lock_cnt'] == 0)

    def test_to_repair_a_rule_with_ALL_grouping_whose_transfer_failed(self):
        """ JUDGE REPAIRER: Test to repair a rule with 1 failed transfer (lock)"""

        rule_repairer(once=True)  # Clean out the repairer
        scope = InternalScope('mock')
        files = create_files(4, scope, self.rse4_id, bytes=100)
        dataset = 'dataset_' + str(uuid())
        add_did(scope, dataset, DIDType.from_sym('DATASET'), self.jdoe)
        attach_dids(scope, dataset, files, self.jdoe)

        rule_id = add_rule(dids=[{'scope': scope, 'name': dataset}], account=self.jdoe, copies=1, rse_expression=self.T1, grouping='ALL', weight=None, lifetime=None, locked=False, subscription_id=None, activity='DebugJudge')[0]

        successful_transfer(scope=scope, name=files[0]['name'], rse_id=get_replica_locks(scope=files[0]['scope'], name=files[2]['name'])[0].rse_id, nowait=False)
        successful_transfer(scope=scope, name=files[1]['name'], rse_id=get_replica_locks(scope=files[1]['scope'], name=files[2]['name'])[0].rse_id, nowait=False)
        failed_transfer(scope=scope, name=files[2]['name'], rse_id=get_replica_locks(scope=files[2]['scope'], name=files[2]['name'])[0].rse_id)
        failed_transfer(scope=scope, name=files[3]['name'], rse_id=get_replica_locks(scope=files[3]['scope'], name=files[3]['name'])[0].rse_id)

        assert(rule_id == get_rule(rule_id)['id'].replace('-', '').lower())
        assert(RuleState.STUCK == get_rule(rule_id)['state'])
        rule_repairer(once=True)
        assert(RuleState.REPLICATING == get_rule(rule_id)['state'])
        assert(get_replica_locks(scope=files[2]['scope'], name=files[2]['name'])[0].rse_id == get_replica_locks(scope=files[3]['scope'], name=files[3]['name'])[0].rse_id)
        assert(get_replica_locks(scope=files[1]['scope'], name=files[1]['name'])[0].rse_id == get_replica_locks(scope=files[3]['scope'], name=files[3]['name'])[0].rse_id)

    def test_to_repair_a_rule_with_DATASET_grouping_whose_transfer_failed(self):
        """ JUDGE REPAIRER: Test to repair a rule with 1 failed transfer (lock)"""

        rule_repairer(once=True)  # Clean out the repairer
        scope = InternalScope('mock')
        files = create_files(4, scope, self.rse4_id, bytes=100)
        dataset = 'dataset_' + str(uuid())
        add_did(scope, dataset, DIDType.from_sym('DATASET'), self.jdoe)
        attach_dids(scope, dataset, files, self.jdoe)

        rule_id = add_rule(dids=[{'scope': scope, 'name': dataset}], account=self.jdoe, copies=1, rse_expression=self.T1, grouping='DATASET', weight=None, lifetime=None, locked=False, subscription_id=None, activity='DebugJudge')[0]

        successful_transfer(scope=scope, name=files[0]['name'], rse_id=get_replica_locks(scope=files[0]['scope'], name=files[2]['name'])[0].rse_id, nowait=False)
        successful_transfer(scope=scope, name=files[1]['name'], rse_id=get_replica_locks(scope=files[1]['scope'], name=files[2]['name'])[0].rse_id, nowait=False)
        failed_transfer(scope=scope, name=files[2]['name'], rse_id=get_replica_locks(scope=files[2]['scope'], name=files[2]['name'])[0].rse_id)
        failed_transfer(scope=scope, name=files[3]['name'], rse_id=get_replica_locks(scope=files[3]['scope'], name=files[3]['name'])[0].rse_id)

        assert(rule_id == get_rule(rule_id)['id'].replace('-', '').lower())
        assert(RuleState.STUCK == get_rule(rule_id)['state'])
        rule_repairer(once=True)
        assert(RuleState.REPLICATING == get_rule(rule_id)['state'])
        assert(get_replica_locks(scope=files[2]['scope'], name=files[2]['name'])[0].rse_id == get_replica_locks(scope=files[3]['scope'], name=files[3]['name'])[0].rse_id)
        assert(get_replica_locks(scope=files[1]['scope'], name=files[1]['name'])[0].rse_id == get_replica_locks(scope=files[3]['scope'], name=files[3]['name'])[0].rse_id)

    def test_repair_a_rule_with_missing_locks(self):
        """ JUDGE EVALUATOR: Test the judge when a rule gets STUCK from re_evaluating and there are missing locks"""
        scope = InternalScope('mock')
        files = create_files(3, scope, self.rse4_id)
        dataset = 'dataset_' + str(uuid())
        add_did(scope, dataset, DIDType.from_sym('DATASET'), self.jdoe)

        # Add a first rule to the DS
        rule_id = add_rule(dids=[{'scope': scope, 'name': dataset}], account=self.jdoe, copies=2, rse_expression=self.T1, grouping='DATASET', weight=None, lifetime=None, locked=False, subscription_id=None)[0]

        attach_dids(scope, dataset, files, self.jdoe)

        # Fake judge
        re_evaluator(once=True)

        # Check if the Locks are created properly
        for file in files:
            assert(len(get_replica_locks(scope=file['scope'], name=file['name'])) == 2)

        # Add more files to the DID
        files2 = create_files(3, scope, self.rse4_id)
        attach_dids(scope, dataset, files2, self.jdoe)

        # Mark the rule STUCK to fake that the re-evaluation failed
        session = get_session()
        rule = session.query(models.ReplicationRule).filter_by(id=rule_id).one()
        rule.state = RuleState.STUCK
        session.commit()

        rule_repairer(once=True)

        for file in files:
            assert(len(get_replica_locks(scope=file['scope'], name=file['name'])) == 2)
        for file in files2:
            assert(len(get_replica_locks(scope=file['scope'], name=file['name'])) == 2)
            assert(len(set([lock.rse_id for lock in get_replica_locks(scope=files[0]['scope'], name=files[0]['name'])]).intersection(set([lock.rse_id for lock in get_replica_locks(scope=file['scope'], name=file['name'])]))) == 2)
        assert(12 == get_rule(rule_id)['locks_replicating_cnt'])

    def test_repair_a_rule_with_source_replica_expression(self):
        """ JUDGE EVALUATOR: Test the judge when a with two rules with source_replica_expression"""
        scope = InternalScope('mock')
        files = create_files(3, scope, self.rse4_id)
        dataset = 'dataset_' + str(uuid())
        add_did(scope, dataset, DIDType.from_sym('DATASET'), self.jdoe)
        attach_dids(scope, dataset, files, self.jdoe)

        # Add a first rule to the DS
        rule_id1 = add_rule(dids=[{'scope': scope, 'name': dataset}], account=self.jdoe, copies=1, rse_expression=self.rse1, grouping='DATASET', weight=None, lifetime=None, locked=False, subscription_id=None)[0]
        rule_id2 = add_rule(dids=[{'scope': scope, 'name': dataset}], account=self.jdoe, copies=1, rse_expression=self.rse3, grouping='DATASET', weight=None, lifetime=None, locked=False, subscription_id=None, source_replica_expression=self.rse1)[0]

        assert(RuleState.REPLICATING == get_rule(rule_id1)['state'])
        assert(RuleState.STUCK == get_rule(rule_id2)['state'])

        successful_transfer(scope=scope, name=files[0]['name'], rse_id=self.rse1_id, nowait=False)
        successful_transfer(scope=scope, name=files[1]['name'], rse_id=self.rse1_id, nowait=False)
        successful_transfer(scope=scope, name=files[2]['name'], rse_id=self.rse1_id, nowait=False)
        # Also make replicas AVAILABLE
        session = get_session()
        replica = session.query(models.RSEFileAssociation).filter_by(scope=scope, name=files[0]['name'], rse_id=self.rse1_id).one()
        replica.state = ReplicaState.AVAILABLE
        replica = session.query(models.RSEFileAssociation).filter_by(scope=scope, name=files[1]['name'], rse_id=self.rse1_id).one()
        replica.state = ReplicaState.AVAILABLE
        replica = session.query(models.RSEFileAssociation).filter_by(scope=scope, name=files[2]['name'], rse_id=self.rse1_id).one()
        replica.state = ReplicaState.AVAILABLE
        session.commit()

        rule_repairer(once=True)

        assert(RuleState.OK == get_rule(rule_id1)['state'])
        assert(RuleState.REPLICATING == get_rule(rule_id2)['state'])

    def test_to_repair_a_rule_with_only_1_rse_whose_transfers_failed(self):
        """ JUDGE REPAIRER: Test to repair a rule with only 1 rse whose transfers failed (lock)"""

        rule_repairer(once=True)  # Clean out the repairer
        scope = InternalScope('mock')
        files = create_files(4, scope, self.rse4_id, bytes=100)
        dataset = 'dataset_' + str(uuid())
        add_did(scope, dataset, DIDType.from_sym('DATASET'), self.jdoe)
        attach_dids(scope, dataset, files, self.jdoe)

        rule_id = add_rule(dids=[{'scope': scope, 'name': dataset}], account=self.jdoe, copies=1, rse_expression=self.rse1, grouping='DATASET', weight=None, lifetime=None, locked=False, subscription_id=None)[0]

        successful_transfer(scope=scope, name=files[0]['name'], rse_id=get_replica_locks(scope=files[0]['scope'], name=files[2]['name'])[0].rse_id, nowait=False)
        successful_transfer(scope=scope, name=files[1]['name'], rse_id=get_replica_locks(scope=files[1]['scope'], name=files[2]['name'])[0].rse_id, nowait=False)
        failed_transfer(scope=scope, name=files[2]['name'], rse_id=get_replica_locks(scope=files[2]['scope'], name=files[2]['name'])[0].rse_id)
        failed_transfer(scope=scope, name=files[3]['name'], rse_id=get_replica_locks(scope=files[3]['scope'], name=files[3]['name'])[0].rse_id)
        cancel_request_did(scope=scope, name=files[2]['name'], dest_rse_id=get_replica_locks(scope=files[2]['scope'], name=files[2]['name'])[0].rse_id)
        cancel_request_did(scope=scope, name=files[3]['name'], dest_rse_id=get_replica_locks(scope=files[3]['scope'], name=files[2]['name'])[0].rse_id)

        assert(rule_id == get_rule(rule_id)['id'].replace('-', '').lower())
        assert(RuleState.STUCK == get_rule(rule_id)['state'])
        rule_repairer(once=True)

        # Stil assert STUCK because of delays:
        assert(RuleState.STUCK == get_rule(rule_id)['state'])
        assert(get_replica_locks(scope=files[2]['scope'], name=files[2]['name'])[0].rse_id == get_replica_locks(scope=files[3]['scope'], name=files[3]['name'])[0].rse_id)
        # assert(RuleState.REPLICATING == get_rule(rule_id)['state'])
        # assert(get_replica_locks(scope=files[2]['scope'], name=files[2]['name'])[0].rse_id == get_replica_locks(scope=files[3]['scope'], name=files[3]['name'])[0].rse_id)

    def test_to_repair_a_rule_with_NONE_grouping_whose_transfer_failed_and_flipping_to_other_rse(self):
        """ JUDGE REPAIRER: Test to repair a rule with 1 failed transfer and flip to other rse(lock)"""

        rule_repairer(once=True)  # Clean out the repairer
        scope = InternalScope('mock')
        files = create_files(4, scope, self.rse4_id, bytes=100)
        dataset = 'dataset_' + str(uuid())
        add_did(scope, dataset, DIDType.from_sym('DATASET'), self.jdoe)
        attach_dids(scope, dataset, files, self.jdoe)

        rule_id = add_rule(dids=[{'scope': scope, 'name': dataset}], account=self.jdoe, copies=1, rse_expression=self.T1, grouping='NONE', weight=None, lifetime=None, locked=False, subscription_id=None)[0]

        successful_transfer(scope=scope, name=files[0]['name'], rse_id=get_replica_locks(scope=files[0]['scope'], name=files[2]['name'])[0].rse_id, nowait=False)
        successful_transfer(scope=scope, name=files[1]['name'], rse_id=get_replica_locks(scope=files[1]['scope'], name=files[2]['name'])[0].rse_id, nowait=False)
        failed_transfer(scope=scope, name=files[2]['name'], rse_id=get_replica_locks(scope=files[2]['scope'], name=files[2]['name'])[0].rse_id)
        failed_transfer(scope=scope, name=files[3]['name'], rse_id=get_replica_locks(scope=files[3]['scope'], name=files[3]['name'])[0].rse_id)

        old_rse_id = get_replica_locks(scope=files[3]['scope'], name=files[3]['name'])[0].rse_id

        assert(rule_id == get_rule(rule_id)['id'].replace('-', '').lower())
        assert(RuleState.STUCK == get_rule(rule_id)['state'])
        rule_repairer(once=True)
        assert(RuleState.REPLICATING == get_rule(rule_id)['state'])
        assert(get_replica_locks(scope=files[3]['scope'], name=files[3]['name'])[0].rse_id != old_rse_id)

    def test_to_repair_a_rule_with_only_1_rse_whose_site_is_blacklisted(self):
        """ JUDGE REPAIRER: Test to repair a rule with only 1 rse whose site is blacklisted"""

        rse = rse_name_generator()
        rse_id = add_rse(rse)
        update_rse(rse_id, {'availability_write': False})
        set_account_limit(self.jdoe, rse_id, -1)

        rule_repairer(once=True)  # Clean out the repairer
        scope = InternalScope('mock')
        files = create_files(4, scope, self.rse4_id, bytes=100)
        dataset = 'dataset_' + str(uuid())
        add_did(scope, dataset, DIDType.from_sym('DATASET'), self.jdoe)
        attach_dids(scope, dataset, files, self.jdoe)

        rule_id = add_rule(dids=[{'scope': scope, 'name': dataset}], account=self.jdoe, copies=1, rse_expression=rse, grouping='DATASET', weight=None, lifetime=None, locked=False, subscription_id=None, ignore_availability=True, activity='DebugJudge')[0]

        assert(RuleState.STUCK == get_rule(rule_id)['state'])
        rule_repairer(once=True)

        # Stil assert STUCK because of ignore_availability:
        assert(RuleState.STUCK == get_rule(rule_id)['state'])

        region = make_region().configure('dogpile.cache.memcached',
                                         expiration_time=3600,
<<<<<<< HEAD
                                         arguments={'url': config_get('cache', 'url', False, '127.0.0.1:11211'), 'distributed_lock': True})
        region.delete(sha256(rse).hexdigest())
=======
                                         arguments={'url': "127.0.0.1:11211", 'distributed_lock': True})
        region.delete(sha256(rse.encode()).hexdigest())
>>>>>>> c61804dc

        update_rse(rse_id, {'availability_write': True})
        rule_repairer(once=True)
        assert(RuleState.REPLICATING == get_rule(rule_id)['state'])<|MERGE_RESOLUTION|>--- conflicted
+++ resolved
@@ -300,13 +300,8 @@
 
         region = make_region().configure('dogpile.cache.memcached',
                                          expiration_time=3600,
-<<<<<<< HEAD
                                          arguments={'url': config_get('cache', 'url', False, '127.0.0.1:11211'), 'distributed_lock': True})
-        region.delete(sha256(rse).hexdigest())
-=======
-                                         arguments={'url': "127.0.0.1:11211", 'distributed_lock': True})
         region.delete(sha256(rse.encode()).hexdigest())
->>>>>>> c61804dc
 
         update_rse(rse_id, {'availability_write': True})
         rule_repairer(once=True)
