# -*- coding: utf-8 -*-
# Copyright European Organization for Nuclear Research (CERN) since 2012
#
# Licensed under the Apache License, Version 2.0 (the "License");
# you may not use this file except in compliance with the License.
# You may obtain a copy of the License at
#
#    http://www.apache.org/licenses/LICENSE-2.0
#
# Unless required by applicable law or agreed to in writing, software
# distributed under the License is distributed on an "AS IS" BASIS,
# WITHOUT WARRANTIES OR CONDITIONS OF ANY KIND, either express or implied.
# See the License for the specific language governing permissions and
# limitations under the License.

"""
Conveyor throttler is a daemon to manage rucio internal queue.
"""
import logging
import math
import threading
import traceback
from collections import defaultdict

from sqlalchemy import null

import rucio.db.sqla.util
from rucio.common import exception
from rucio.common.logging import setup_logging
from rucio.core.monitor import record_counter, record_gauge
from rucio.core.request import get_request_stats, release_all_waiting_requests, release_waiting_requests_fifo, release_waiting_requests_grouped_fifo
from rucio.core.transfer import applicable_rse_transfer_limits
from rucio.core.rse import RseCollection
from rucio.daemons.common import run_daemon
from rucio.db.sqla.constants import RequestState

graceful_stop = threading.Event()


def throttler(once=False, sleep_time=600, partition_wait_time=10):
    """
    Main loop to check rse transfer limits.
    """

    logging.info('Throttler starting')

    logger_prefix = executable = 'conveyor-throttler'

    run_daemon(
        once=once,
        graceful_stop=graceful_stop,
        executable=executable,
        logger_prefix=logger_prefix,
        partition_wait_time=partition_wait_time,
        sleep_time=sleep_time,
        run_once_fnc=run_once,
        activities=None,
    )


def stop(signum=None, frame=None):
    """
    Graceful exit.
    """

    graceful_stop.set()


def run(once=False, sleep_time=600):
    """
    Starts up the conveyer threads.
    """
    setup_logging()

    if rucio.db.sqla.util.is_old_db():
        raise exception.DatabaseException('Database was not updated, daemon won\'t start')

    if once:
        logging.info('running throttler one iteration only')
        throttler(once=True, sleep_time=sleep_time)
    else:
        threads = []
        logging.info('starting throttler thread')
        throttler_thread = threading.Thread(target=throttler, kwargs={'once': once, 'sleep_time': sleep_time})
        threads.append(throttler_thread)
        [thread.start() for thread in threads]

        logging.info('waiting for interrupts')

        # Interruptible joins require a timeout.
        while threads:
            threads = [thread.join(timeout=3.14) for thread in threads if thread and thread.is_alive()]


def run_once(worker_number=0, logger=logging.log, session=None, heartbeat_handler=None, **kwargs):
    """
    Schedule requests
    """
    if heartbeat_handler:
        worker_number, total_workers, logger = heartbeat_handler.live()
    if worker_number != 0:
        logger(logging.INFO, 'Throttler thread id is not 0, will sleep. Only thread 0 will work')
        return True
    logger(logging.INFO, "Throttler - schedule requests")
    try:
<<<<<<< HEAD
        rse_collection = RseCollection()
        release_groups = _get_request_stats(rse_collection, logger=logger, session=session)
        _release_requests(rse_collection, release_groups, logger=logger, session=session)
=======
        throttler_mode = config_core.get('throttler', 'mode', default='DEST_PER_ACT', use_cache=False)
        direction, all_activities = get_parsed_throttler_mode(throttler_mode)
        result_dict = __get_request_stats(all_activities, direction)
        if direction == 'destination' or direction == 'source':
            for rse_id in result_dict:
                rse_name = result_dict[rse_id]['rse']
                rse = get_rse(rse_id)
                # dest_rse is not blocklisted for write or src_rse is not blocklisted for read
                if (direction == 'destination' and rse.availability_write) or (direction == 'source' and rse.availability_read):
                    if all_activities:
                        __release_all_activities(result_dict[rse_id], direction, rse_name, rse_id, logger=logger, session=session)
                    else:
                        __release_per_activity(result_dict[rse_id], direction, rse_name, rse_id, logger=logger, session=session)
>>>>>>> dc9f6966
    except Exception:
        logger(logging.CRITICAL, "Failed to schedule requests, error: %s" % (traceback.format_exc()))
    return True


class RequestGrouper:

    class RseStatistic:
        def __init__(self):
            self.sources_with_limits = set()
            self.destinations_with_limits = set()
            self.unavailable_sources = set()
            self.unavailable_destinations = set()
            self.has_any_per_activity_limit = False
            self.any_source_has_per_activity_limit = False
            self.any_destination_has_per_activity_limit = False

    def __init__(self):
        self.waiting_transfer_groups = {}
        self.rse_stats = defaultdict(self.RseStatistic)

    def record_waiting_request_group(self, source_rse, dest_rse, activity, applicable_limits):
        """
        Record a group of requests in waiting state, while computing some statistics about them.
        """

        src_info = self.rse_stats[source_rse]
        dst_info = self.rse_stats[dest_rse]

        if dest_rse and not dest_rse.columns.availability & 2:
            src_info.unavailable_destinations.add(dest_rse)
        if source_rse and not source_rse.columns.availability & 4:
            dst_info.unavailable_sources.add(source_rse)
        for limit_stat in applicable_limits:
            limit = limit_stat['limit']
            limit_is_per_activity = limit['activity'] is not None
            if source_rse and source_rse.id == limit['rse_id']:
                src_info.has_any_per_activity_limit |= limit_is_per_activity
                dst_info.sources_with_limits.add(source_rse)
                dst_info.any_source_has_per_activity_limit |= limit_is_per_activity
            else:
                dst_info.has_any_per_activity_limit |= limit_is_per_activity
                src_info.destinations_with_limits.add(dest_rse)
                src_info.any_destination_has_per_activity_limit |= limit_is_per_activity

        self.waiting_transfer_groups[source_rse, dest_rse, activity] = applicable_limits

    def merged_groups(self):
        """
        Merge groups which can be handled together
        """

        merged_groups = {}
        for (source_rse, dest_rse, activity), applicable_limits in self.waiting_transfer_groups.items():

            src_info = self.rse_stats[source_rse]
            dst_info = self.rse_stats[dest_rse]

            if not dst_info.sources_with_limits and not dst_info.unavailable_sources:
                # None of the RSEs used as sources towards dest_rse has a limit configured
                # And none of them is unavailable.
                # It is possible to handle all waiting requests from any source in a single bulk
                source_rse = None

            if source_rse and not src_info.destinations_with_limits and not src_info.unavailable_destinations:
                # All waiting requests from this source to any of the destination rses can be handled together
                dest_rse = None

            if source_rse and dest_rse:
                if not dst_info.has_any_per_activity_limit and not src_info.has_any_per_activity_limit:
                    # All limits for this source/destination pair are configured per "all_activities",
                    # We can thus handle all activities in a single bulk.
                    activity = None
            elif dest_rse:
                if not dst_info.has_any_per_activity_limit and not dst_info.any_source_has_per_activity_limit:
                    # All limits, on all sources est_rse are configured
                    # per "all_activities". We don't need to handle each activity separately.
                    activity = None
            elif source_rse:
                if not src_info.has_any_per_activity_limit and not src_info.any_destination_has_per_activity_limit:
                    activity = None

            merged_groups.setdefault((source_rse, dest_rse, activity), applicable_limits)

        return merged_groups


def _get_request_stats(rse_collection: RseCollection, logger=logging.log, session=None):
    """
    Group waiting requests into arbitrary groups for bulk handling.
    The current grouping (source rse + dest rse + activity) was dictated
    by SQL queries used to release requests later in the throttler.
    Any combination of the group attributes can be None. For example,
    if activity and source rse are None, later code will work on all
    requests towards their common destination rse in one go.

    For each group, find the limits which apply to that group. The same
    limit can be shared by multiple groups.

    For each limit, compute the total number of active and waiting transfers
    subject to that limit.
    """
    logging.info("Throttler retrieve requests statistics")

    db_stats = get_request_stats(
        state=[RequestState.QUEUED,
               RequestState.SUBMITTING,
               RequestState.SUBMITTED,
               RequestState.WAITING],
        session=session,
    )

    # for each active limit, compute how many waiting and active transfers are currently in the database
    limit_stats = {}
    # for each group of (source_rse, destination_rse, activity) of waiting requests, find the limits which must be enforced
    grouper = RequestGrouper()
    for db_stat in db_stats:
        account = db_stat.account
        state = db_stat.state
        counter = db_stat.counter
        activity = db_stat.activity

        dest_rse = rse_collection[db_stat.dest_rse_id].ensure_loaded(load_transfer_limits=True, load_name=True, load_columns=True, session=session)
        source_rse = None
        if db_stat.source_rse_id:
            source_rse = rse_collection[db_stat.source_rse_id].ensure_loaded(load_transfer_limits=True, load_name=True, load_columns=True, session=session)

        source_limits = list(applicable_rse_transfer_limits(activity=activity, source_rse=source_rse, session=session))
        dest_limits = list(applicable_rse_transfer_limits(activity=activity, dest_rse=dest_rse, session=session))
        limits = source_limits + dest_limits

        if counter and (limits or state == RequestState.WAITING):
            applicable_limits = []
            for limit in limits:
                limit_stat = limit_stats.setdefault(id(limit), {})
                applicable_limits.append(limit_stat)

                if not limit_stat:
                    limit_stat.update({
                        'limit': limit,
                        'stat': {
                            'waiting': 0,
                            'active': 0,
                            'accounts': {},
                        }
                    })

                if account is None:
                    # account == None results in SQL queries which doesn't filter on account at all.
                    # While account == null() explicitly filters on "account is NULL" in the database.
                    # Here we want the second case.
                    account = null()

                stat = limit_stat['stat']
                if account not in stat['accounts']:
                    stat['accounts'][account] = {'waiting': 0, 'active': 0}

                if state == RequestState.WAITING:
                    stat['waiting'] += counter
                    stat['accounts'][account]['waiting'] += counter
                else:
                    stat['active'] += counter
                    stat['accounts'][account]['active'] += counter

            if state == RequestState.WAITING:
                grouper.record_waiting_request_group(
                    source_rse=source_rse,
                    dest_rse=dest_rse,
                    activity=activity,
                    applicable_limits=applicable_limits,
                )

    # Find the residual capacity in each of the limits
    for limit_stat in limit_stats.values():
        stat = limit_stat['stat']
        limit = limit_stat['limit']

        waiting = stat['waiting']
        active = stat['active']

        max_transfers = limit['max_transfers']

        rse = rse_collection[limit['rse_id']]
        log_str = f'limit {"from" if limit["direction"] == "source" else "to"} {rse.name} activity {limit["activity"]}'

        if max_transfers is None:
            # The limit was explicitly set to NULL. Release all waiting requests.
            residual_capacity = math.inf
        elif active < 0.8 * max_transfers:
            residual_capacity = max_transfers - active
        elif 0.8 * max_transfers <= active < max_transfers:
            # Don't release requests yet. We desire to release transfers in bigger bulks than the currently available capacity.
            logger(logging.DEBUG, "%s: will do nothing (active >= 0.8 * max_transfers)", log_str)
            residual_capacity = 0
        else:  # active >= max_transfers
            residual_capacity = 0
        stat['residual_capacity'] = residual_capacity

        activity = limit['activity'] or 'all_activities'
        record_gauge('daemons.conveyor.throttler.rse_transfer_limits.{activity}.{rse}.{limit_attr}', residual_capacity, labels={'activity': activity, 'rse': rse.name, 'limit_attr': 'residual_capacity'})
        record_gauge('daemons.conveyor.throttler.rse_transfer_limits.{activity}.{rse}.{limit_attr}', max_transfers, labels={'activity': activity, 'rse': rse.name, 'limit_attr': 'max_transfers'})
        record_gauge('daemons.conveyor.throttler.rse_transfer_limits.{activity}.{rse}.{limit_attr}', active, labels={'activity': activity, 'rse': rse.name, 'limit_attr': 'active'})
        record_gauge('daemons.conveyor.throttler.rse_transfer_limits.{activity}.{rse}.{limit_attr}', waiting, labels={'activity': activity, 'rse': rse.name, 'limit_attr': 'waiting'})

        if waiting:
            logger(logging.DEBUG, "%s: can release %s out of %s waiting requests", log_str, residual_capacity, waiting)

        for account, to_release_for_account in _split_threshold_per_account(stat['accounts'], total_to_release=residual_capacity):
            stat['accounts'][account]['residual_capacity'] = to_release_for_account

    release_groups = grouper.merged_groups()
    return release_groups


def _split_threshold_per_account(per_account_stats, total_to_release):
    """
    Compute how many requests to release for each account. Try to achieve a fair share of transfers between accounts.
    :param per_account_stats: a dict with how many active and waiting transfers each account has
    :param total_to_release: the total threshold allowed to be released
    :return: for each account, how many requests to release
    """

    if not per_account_stats:
        return None, total_to_release

    nr_accounts = len(per_account_stats)
    remaining_to_release = total_to_release
    remaining_accounts = nr_accounts
    for account, account_stat in sorted(per_account_stats.items(), key=lambda i: i[1]['active']):
        threshold_per_account = math.ceil(remaining_to_release / remaining_accounts)

        waiting = account_stat['waiting']
        active = account_stat['active']
        if active > threshold_per_account:
            to_release_for_account = 0
        elif active + waiting <= threshold_per_account:
            to_release_for_account = waiting
        else:
            to_release_for_account = threshold_per_account - active

        yield account, to_release_for_account

        remaining_accounts -= 1
        remaining_to_release -= to_release_for_account


def _combine_limits(applicable_limits):
    """
    Take multiple limits and combines them into one single (strictest) limit which
    respects the constraints of each initial limits. This is to handle cases like:
    - source rse only allows 5 transfers; destination allows 10 -> keep the stricter limit (here: 5 transfers)
    - an RSE has multiple limits due to overlapping rse expressions -> also keep the stricter limit

    Rules:
    - for `to_release`: pick the minimum available residual capacity
    - for `max_transfers` and 'volume': just pick the minimum
    - prioritize `grouped_fifo` strategy over `fifo` (fifo being the default when not set)
    - keep the closest deadline
    """
    strategy_priorities = {
        'grouped_fifo': 1,
        'fifo': 2,
        None: 3,
    }
    to_release = math.inf
    max_transfers = None
    strategy = 'fifo'
    volume = None
    deadline = None
    for limit_stat in applicable_limits:
        limit = limit_stat['limit']
        stat = limit_stat['stat']

        to_release = min(stat['residual_capacity'], to_release)
        max_transfers = min(limit['max_transfers'], max_transfers, key=lambda x: x if x is not None else math.inf)
        strategy = min(limit['strategy'], strategy, key=lambda x: strategy_priorities.get(x, math.inf))
        volume = min(limit['volume'], volume, key=lambda x: x if x is not None else math.inf)
        deadline = min(limit['deadline'], deadline, key=lambda x: x if x is not None else math.inf)

    return to_release, strategy, volume, deadline


def _release_requests(rse_collection: RseCollection, release_groups, logger, session):
    """
    Release (set to queued state) waiting requests in groups defined by release_groups.

    The same limit can be shared by multiple groups. Because of that, releasing requests
    from one group can impact how many requests may be released in other groups subjected
    to the same limit.
    """

    for (source_rse, dest_rse, activity), applicable_limits in release_groups.items():

        # Skip if dest_rse is blocklisted for write or src_rse is blocklisted for read
        if dest_rse and not dest_rse.columns.availability & 2:
            continue
        if source_rse and not source_rse.columns.availability & 4:
            continue

        source_rse_id = source_rse.id if source_rse else None
        dest_rse_id = dest_rse.id if dest_rse else None

        log_str = (f' for activity "{activity}"' if activity else '') + \
                  (f' from rse {source_rse}' if source_rse else '') + \
                  (f' to rse {dest_rse}' if dest_rse else '')

        to_release, strategy, volume, deadline = _combine_limits(applicable_limits)
        if not to_release:
            logger(logging.DEBUG, "no requests can be released%s", log_str)
            total_released = 0
        elif to_release == math.inf:
            logger(logging.DEBUG, "will release all waiting requests%s", log_str)
            total_released = release_all_waiting_requests(dest_rse_id=dest_rse_id, source_rse_id=source_rse_id, activity=activity, session=session)
        elif strategy == 'grouped_fifo':
            logger(logging.DEBUG, "will release %s remaining requests%s", to_release, log_str)
            additional_kwargs = {}
            if volume is not None:
                additional_kwargs['volume'] = volume
            if deadline is not None:
                additional_kwargs['deadline'] = deadline
            total_released = release_waiting_requests_grouped_fifo(
                source_rse_id=source_rse_id,
                dest_rse_id=dest_rse_id,
                count=to_release,
                session=session,
                **additional_kwargs,
            )
        else:
            total_released = 0
            to_release_for_account = {}
            limits_by_account = {}
            for limit_stat in applicable_limits:
                for account, account_limit in limit_stat['stat']['accounts'].items():
                    to_release_for_account[account] = min(to_release_for_account.get(account, to_release), account_limit['residual_capacity'])
                    limits_by_account.setdefault(account, []).append(account_limit)

            for account, to_release_account in to_release_for_account.items():
                if not to_release_account:
                    continue

                logger(logging.DEBUG, 'releasing %s waiting requests%s%s', to_release_account, log_str, f' account {account}' if account is not None else '')
                nb_released = release_waiting_requests_fifo(
                    source_rse_id=source_rse_id,
                    dest_rse_id=dest_rse_id,
                    count=to_release_account,
                    activity=activity,
                    account=account,
                    session=session
                )
                total_released += nb_released

                for stat in limits_by_account[account]:
                    stat['residual_capacity'] -= nb_released

        if total_released:
            for limit_stat in applicable_limits:
                rse = rse_collection[limit_stat['limit']['rse_id']]
                limit_stat['stat']['residual_capacity'] -= total_released
                record_counter('daemons.conveyor.throttler.released_waiting_requests.{activity}.{rse}', total_released, labels={'activity': activity, 'rse': rse.name})<|MERGE_RESOLUTION|>--- conflicted
+++ resolved
@@ -103,25 +103,9 @@
         return True
     logger(logging.INFO, "Throttler - schedule requests")
     try:
-<<<<<<< HEAD
         rse_collection = RseCollection()
         release_groups = _get_request_stats(rse_collection, logger=logger, session=session)
         _release_requests(rse_collection, release_groups, logger=logger, session=session)
-=======
-        throttler_mode = config_core.get('throttler', 'mode', default='DEST_PER_ACT', use_cache=False)
-        direction, all_activities = get_parsed_throttler_mode(throttler_mode)
-        result_dict = __get_request_stats(all_activities, direction)
-        if direction == 'destination' or direction == 'source':
-            for rse_id in result_dict:
-                rse_name = result_dict[rse_id]['rse']
-                rse = get_rse(rse_id)
-                # dest_rse is not blocklisted for write or src_rse is not blocklisted for read
-                if (direction == 'destination' and rse.availability_write) or (direction == 'source' and rse.availability_read):
-                    if all_activities:
-                        __release_all_activities(result_dict[rse_id], direction, rse_name, rse_id, logger=logger, session=session)
-                    else:
-                        __release_per_activity(result_dict[rse_id], direction, rse_name, rse_id, logger=logger, session=session)
->>>>>>> dc9f6966
     except Exception:
         logger(logging.CRITICAL, "Failed to schedule requests, error: %s" % (traceback.format_exc()))
     return True
@@ -151,9 +135,9 @@
         src_info = self.rse_stats[source_rse]
         dst_info = self.rse_stats[dest_rse]
 
-        if dest_rse and not dest_rse.columns.availability & 2:
+        if dest_rse and not dest_rse.columns.availability_write:
             src_info.unavailable_destinations.add(dest_rse)
-        if source_rse and not source_rse.columns.availability & 4:
+        if source_rse and not source_rse.columns.availability_read:
             dst_info.unavailable_sources.add(source_rse)
         for limit_stat in applicable_limits:
             limit = limit_stat['limit']
@@ -416,9 +400,9 @@
     for (source_rse, dest_rse, activity), applicable_limits in release_groups.items():
 
         # Skip if dest_rse is blocklisted for write or src_rse is blocklisted for read
-        if dest_rse and not dest_rse.columns.availability & 2:
+        if dest_rse and not dest_rse.columns.availability_write:
             continue
-        if source_rse and not source_rse.columns.availability & 4:
+        if source_rse and not source_rse.columns.availability_read:
             continue
 
         source_rse_id = source_rse.id if source_rse else None
